
scene_flow_mag_threshold: 0.12
scene_flow_dist_threshold: 0.5
max_background_depth: 500.0
max_object_depth: 20.0

# max_object_depth: 8.0 #indoors

# When using rgbd-pipeline, ego-motion will be solved using 3d-2d pnp, not stereo (3d-3d) pnp
use_ego_motion_pnp: True
# When using rgbd-pipeline, camera-motion will be solved using 3d-2d pnp, not stereo (3d-3d) pnp
use_object_motion_pnp: True
refine_camera_pose_with_joint_of: True

object_motion_solver:
  ransac_threshold_pnp: 1.0
  refine_motion_with_joint_of: True
  refine_motion_with_3d: False

  ransac_iterations: 500
  ransac_probability:  0.995

  joint_optical_flow:
    outlier_reject: True

  object_motion_3d_refinement:
    outlier_reject: True




camera_motion_solver:
  ransac_threshold_pnp: 1.0
  ransac_iterations: 500
  ransac_probability:  0.995


tracker_params:
  shrink_row: 0
  shrink_col: 0
<<<<<<< HEAD
  max_nr_keypoints_before_anms: 1000
  max_features_per_frame: 800
  max_dynamic_features_per_frame: 150
=======
  max_nr_keypoints_before_anms: 1500
  max_features_per_frame: 300
  max_dynamic_features_per_frame: 50
>>>>>>> 7d4db152
  min_distance_btw_tracked_and_detected_dynamic_features: 2
  max_dynamic_feature_age: 20

image_tracks_vis_params:
  is_debug: true
  show_frame_info: true
  show_intermediate_tracking: true
  draw_object_bounding_box: false
  draw_object_mask: true<|MERGE_RESOLUTION|>--- conflicted
+++ resolved
@@ -38,15 +38,9 @@
 tracker_params:
   shrink_row: 0
   shrink_col: 0
-<<<<<<< HEAD
-  max_nr_keypoints_before_anms: 1000
-  max_features_per_frame: 800
-  max_dynamic_features_per_frame: 150
-=======
   max_nr_keypoints_before_anms: 1500
   max_features_per_frame: 300
   max_dynamic_features_per_frame: 50
->>>>>>> 7d4db152
   min_distance_btw_tracked_and_detected_dynamic_features: 2
   max_dynamic_feature_age: 20
 
