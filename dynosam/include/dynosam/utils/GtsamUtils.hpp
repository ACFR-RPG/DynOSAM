/*
 *   Copyright (c) 2023 ACFR-RPG, University of Sydney, Jesse Morris
 (jesse.morris@sydney.edu.au)
 *   All rights reserved.

 *   Permission is hereby granted, free of charge, to any person obtaining a
 copy
 *   of this software and associated documentation files (the "Software"), to
 deal
 *   in the Software without restriction, including without limitation the
 rights
 *   to use, copy, modify, merge, publish, distribute, sublicense, and/or sell
 *   copies of the Software, and to permit persons to whom the Software is
 *   furnished to do so, subject to the following conditions:

 *   The above copyright notice and this permission notice shall be included in
 all
 *   copies or substantial portions of the Software.

 *   THE SOFTWARE IS PROVIDED "AS IS", WITHOUT WARRANTY OF ANY KIND, EXPRESS OR
 *   IMPLIED, INCLUDING BUT NOT LIMITED TO THE WARRANTIES OF MERCHANTABILITY,
 *   FITNESS FOR A PARTICULAR PURPOSE AND NONINFRINGEMENT. IN NO EVENT SHALL THE
 *   AUTHORS OR COPYRIGHT HOLDERS BE LIABLE FOR ANY CLAIM, DAMAGES OR OTHER
 *   LIABILITY, WHETHER IN AN ACTION OF CONTRACT, TORT OR OTHERWISE, ARISING
 FROM,
 *   OUT OF OR IN CONNECTION WITH THE SOFTWARE OR THE USE OR OTHER DEALINGS IN
 THE
 *   SOFTWARE.
 */

#pragma once

#include <glog/logging.h>
#include <gtsam/geometry/Cal3_S2.h>
#include <gtsam/geometry/Point3.h>
#include <gtsam/geometry/Pose3.h>
#include <gtsam/geometry/Rot3.h>
#include <gtsam/geometry/Unit3.h>
#include <gtsam/inference/Key.h>
#include <gtsam/inference/Symbol.h>
#include <gtsam/linear/Sampler.h>
#include <gtsam/nonlinear/NonlinearFactor.h>
#include <gtsam/nonlinear/Values.h>

#include <eigen3/Eigen/Core>  //must be included before opencv
#include <opencv4/opencv2/opencv.hpp>
#include <optional>
#include <type_traits>

#include "dynosam/utils/Numerical.hpp"

template <typename T>
struct is_gtsam_factor : std::is_base_of<gtsam::Factor, T> {};

template <class T>
static constexpr bool is_gtsam_factor_v = is_gtsam_factor<T>::value;

template <class T>
using enable_if_gtsam_factor = std::enable_if_t<is_gtsam_factor_v<T>>;

template <class T, class = std::void_t<>>
struct is_gtsam_value : std::false_type {};

template <class T>
struct is_gtsam_value<T, std::void_t<decltype(gtsam::traits<T>::Equals)>>
    : std::true_type {};

template <class T>
static constexpr bool is_gtsam_value_v = is_gtsam_value<T>::value;

namespace opengv {
typedef Eigen::Matrix<double, 3, 4> transformation_t;
}

<<<<<<< HEAD
namespace dyno {
namespace utils {
// TODO: (jesse) coudl replace with binary predicate... I guess...?
=======
#if GTSAM_VERSION_MAJOR <= 4 && GTSAM_VERSION_MINOR < 3
template <typename T>
using GtsamSharedPtr = boost::shared_ptr<T>;
#else
using GtsamSharedPtr = std::shared_ptr<T>;
#endif

namespace {

/**
 * @brief Check if two objects wrapped in 'pointer like objects' are equal.
 * If both are 'null' function will return true.
 *
 * Pointer like objects are objects that function like a pointer; the wrapped
 * value can be obtained via *operator and they function like booleans when
 * compared. This includes types like std/boost::optional, shared pointers and
 * raw pointers.
 *
 * Deferencing T MUST return gtsam::Value type (ie. have
 * gtsam::traits<T>::Equals) defined
 *
 * @tparam A pointer like object wrapping a gtsam value concept type.
 * @param a const T&
 * @param b const T&&
 * @return true
 * @return false
 */
template <typename POINTER, typename GTSAM_VALUE>
bool equateGtsamPointerLikeValues(const POINTER& a, const POINTER& b,
                                  double tol = 1e-8) {
  if (a && b) {
    return gtsam::traits<GTSAM_VALUE>::Equals(*a, *b, tol);
  }

  if (!a && !b) {
    return true;
  }

  return false;
}

}  // namespace

namespace dyno {
namespace utils {

>>>>>>> 218a44a3
/**
 * @brief Check if two objects wrapped in std::optional are equal.
 * If both are std::nullopt, function will return true
 *
 * T MUST be a gtsam::Value type (ie. have gtsam::traits<T>::Equals) defined
 *
 * @tparam T a gtsam::Value concept type
 * @param a const std::optional<T>&
 * @param b const std::optional<T>&
 * @return true
 * @return false
 */
template <typename T>
bool equateGtsamOptionalValues(const std::optional<T>& a,
<<<<<<< HEAD
                               const std::optional<T>& b) {
  if (a && b) {
    return gtsam::traits<T>::Equals(*a, *b);
  }

  if (!a && !b) {
    return true;
  }
=======
                               const std::optional<T>& b, double tol = 1e-8) {
  return ::equateGtsamPointerLikeValues<std::optional<T>, T>(a, b, tol);
}
>>>>>>> 218a44a3

template <typename T>
bool equateGtsamSharedValues(const GtsamSharedPtr<T>& a,
                             const GtsamSharedPtr<T>& b, double tol = 1e-8) {
  return ::equateGtsamPointerLikeValues<GtsamSharedPtr<T>, T>(a, b, tol);
}

gtsam::Pose3 cvMatToGtsamPose3(const cv::Mat& H);
// Converts a rotation matrix and translation vector from opencv to gtsam
// pose3
gtsam::Pose3 cvMatsToGtsamPose3(const cv::Mat& R, const cv::Mat& T);

cv::Mat gtsamPose3ToCvMat(const gtsam::Pose3& pose);

/* ------------------------------------------------------------------------ */
// Converts a 3x3 rotation matrix from opencv to gtsam Rot3
gtsam::Rot3 cvMatToGtsamRot3(const cv::Mat& R);

// Converts a 3x1 OpenCV matrix to gtsam Point3
gtsam::Point3 cvMatToGtsamPoint3(const cv::Mat& cv_t);
cv::Mat gtsamPoint3ToCvMat(const gtsam::Point3& point);

/**
 * @brief Converts a vector of 16 elements listing the elements of a 4x4 3D pose
 *  matrix by rows into a pose3 in gtsam
 *
 */
gtsam::Pose3 poseVectorToGtsamPose3(const std::vector<double>& vector_pose);

/**
 * @brief Converts a 3x3 (or 3xM, M > 3) camera matrix from opencv to
 * gtsam::Cal3_S2
 *
 * @param M
 * @return gtsam::Cal3_S2
 */
gtsam::Cal3_S2 Cvmat2Cal3_S2(const cv::Mat& M);

/**
 * @brief  Converts a gtsam pose3 to a 3x3 rotation matrix and translation
 * vector in opencv format (note: the function only extracts R and t, without
 * changing them)
 *
 * @param pose const gtsam::Pose3&
 * @return std::pair<cv::Mat, cv::Mat>
 */
std::pair<cv::Mat, cv::Mat> Pose2cvmats(const gtsam::Pose3& pose);

cv::Mat gtsamMatrix3ToCvMat(const gtsam::Matrix3& rot);
cv::Mat gtsamVector3ToCvMat(const gtsam::Vector3& tran);
cv::Point3d gtsamVector3ToCvPoint3(const gtsam::Vector3& tran);

/**
 * @brief Perturbs a gtsam::Value type object via sampling a normal distribution
 * using the sigmas provided. The length of the sigmas must match the dimension
 * of the value as given by gtsam::traits<T>::dimension.
 *
 * @tparam T
 * @param t
 * @param sigmas
 * @param seed
 * @return T
 */
template <typename T>
T perturbWithNoise(const T& t, const gtsam::Vector& sigmas, int32_t seed = 42) {
  CHECK_EQ(gtsam::traits<T>::dimension, sigmas.size());
  //! Make static so that the generator (internal to the sampler) remains in
  //! memory during calls and that we actually get a random distribution
  // TODO: (jesse)yeah, but we pass different sigmas and seeds to it, so wont
  // this mean it just doesnt get updated?
<<<<<<< HEAD
  // gtsam::Sampler sample(sigmas, seed);
  static std::mt19937_64 rng(std::random_device{}());
  gtsam::Vector delta = gtsam::Sampler::sampleDiagonal(
      sigmas, &rng);  // delta should be the tangent vector
=======
  static gtsam::Sampler sample(sigmas, seed);

  gtsam::Vector delta(sample.sample());  // delta should be the tangent vector
>>>>>>> 218a44a3
  return gtsam::traits<T>::Retract(t, delta);
}

template <typename T>
T perturbWithNoise(const T& t, double sigma, int32_t seed = 42) {
  gtsam::Vector sigmas =
      gtsam::Vector::Constant(gtsam::traits<T>::dimension, sigma);
  return perturbWithNoise<T>(t, sigmas, seed);
}

template <typename T>
T createRandomAroundIdentity(double sigma, int32_t seed = 52) {
  T t = gtsam::traits<T>::Identity();
  return perturbWithNoise(t, sigma, seed);
}

template <typename T = double>
inline gtsam::Point2 cvPointToGtsam(const cv::Point_<T>& point) {
  return gtsam::Point2(static_cast<double>(point.x),
                       static_cast<double>(point.y));
}

template <typename T = float>
gtsam::Point2Vector cvPointsToGtsam(const std::vector<cv::Point_<T>>& points) {
  gtsam::Point2Vector gtsam_points;
  for (const auto& p : points) {
    gtsam_points.push_back(cvPointToGtsam<T>(p));
  }
  return gtsam_points;
}

template <typename T = float>
inline cv::Point_<T> gtsamPointToCv(const gtsam::Point2& point) {
  return cv::Point_<T>(static_cast<T>(point(0)), static_cast<T>(point(1)));
}

template <typename T = float, typename Allocator>
std::vector<cv::Point_<T>> gtsamPointsToCv(
    const std::vector<gtsam::Point2, Allocator>& points) {
  std::vector<cv::Point_<T>> cv_points;
  for (const auto& p : points) {
    cv_points.push_back(gtsamPointToCv<T>(p));
  }
  return cv_points;
}

//  converts an opengv transformation (3x4 [R t] matrix) to a gtsam::Pose3
gtsam::Pose3 openGvTfToGtsamPose3(const opengv::transformation_t& RT);

template <class T>
static bool getEstimateOfKey(const gtsam::Values& state, const gtsam::Key& key,
                             T* estimate) {
  if (state.exists(key)) {
    *CHECK_NOTNULL(estimate) = state.at<T>(key);
    return true;
  } else {
    return false;
  }
}

inline bool saveNoiseModelAsUpperTriangular(
    std::ostream& os, const gtsam::noiseModel::Gaussian& noise_model) {
  const gtsam::Matrix info = noise_model.information();
  return saveMatrixAsUpperTriangular(os, info);
}

}  // namespace utils
<<<<<<< HEAD
}  // namespace dyno

#include "dynosam/utils/GtsamUtils-inl.hpp"
=======
}  // namespace dyno
>>>>>>> 218a44a3
<|MERGE_RESOLUTION|>--- conflicted
+++ resolved
@@ -72,11 +72,6 @@
 typedef Eigen::Matrix<double, 3, 4> transformation_t;
 }
 
-<<<<<<< HEAD
-namespace dyno {
-namespace utils {
-// TODO: (jesse) coudl replace with binary predicate... I guess...?
-=======
 #if GTSAM_VERSION_MAJOR <= 4 && GTSAM_VERSION_MINOR < 3
 template <typename T>
 using GtsamSharedPtr = boost::shared_ptr<T>;
@@ -123,7 +118,6 @@
 namespace dyno {
 namespace utils {
 
->>>>>>> 218a44a3
 /**
  * @brief Check if two objects wrapped in std::optional are equal.
  * If both are std::nullopt, function will return true
@@ -138,20 +132,9 @@
  */
 template <typename T>
 bool equateGtsamOptionalValues(const std::optional<T>& a,
-<<<<<<< HEAD
-                               const std::optional<T>& b) {
-  if (a && b) {
-    return gtsam::traits<T>::Equals(*a, *b);
-  }
-
-  if (!a && !b) {
-    return true;
-  }
-=======
                                const std::optional<T>& b, double tol = 1e-8) {
   return ::equateGtsamPointerLikeValues<std::optional<T>, T>(a, b, tol);
 }
->>>>>>> 218a44a3
 
 template <typename T>
 bool equateGtsamSharedValues(const GtsamSharedPtr<T>& a,
@@ -222,16 +205,10 @@
   //! memory during calls and that we actually get a random distribution
   // TODO: (jesse)yeah, but we pass different sigmas and seeds to it, so wont
   // this mean it just doesnt get updated?
-<<<<<<< HEAD
   // gtsam::Sampler sample(sigmas, seed);
   static std::mt19937_64 rng(std::random_device{}());
   gtsam::Vector delta = gtsam::Sampler::sampleDiagonal(
       sigmas, &rng);  // delta should be the tangent vector
-=======
-  static gtsam::Sampler sample(sigmas, seed);
-
-  gtsam::Vector delta(sample.sample());  // delta should be the tangent vector
->>>>>>> 218a44a3
   return gtsam::traits<T>::Retract(t, delta);
 }
 
@@ -299,10 +276,4 @@
 }
 
 }  // namespace utils
-<<<<<<< HEAD
-}  // namespace dyno
-
-#include "dynosam/utils/GtsamUtils-inl.hpp"
-=======
-}  // namespace dyno
->>>>>>> 218a44a3
+}  // namespace dyno