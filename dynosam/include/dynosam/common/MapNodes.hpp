--- conflicted
+++ resolved
@@ -63,24 +63,6 @@
   virtual int getId() const = 0;
   virtual std::string toString() const = 0;
 
-<<<<<<< HEAD
-  // TODO: not used
-  template <typename ValueType>
-  std::optional<ValueType> queryMap(gtsam::Key key) const;
-
- protected:
-  std::shared_ptr<Map<MEASUREMENT>> map_ptr_;
-};
-
-// TODO: unused due to circular dependancies
-template <typename NODE>
-struct IsMapNode {
-  using UnderlyingType =
-      typename NODE::element_type;  // how to check NODE is a shared_ptr?
-  static_assert(std::is_base_of_v<MapNodeBase, UnderlyingType>);
-};
-
-=======
  protected:
   std::shared_ptr<Map<MEASUREMENT>> map_ptr_;
 };
@@ -93,7 +75,6 @@
 //   static_assert(std::is_base_of_v<MapNodeBase, UnderlyingType>);
 // };
 
->>>>>>> 218a44a3
 template <typename NODE>
 struct MapNodePtrComparison {
   bool operator()(const NODE& f1, const NODE& f2) const {
@@ -101,9 +82,6 @@
   }
 };
 
-<<<<<<< HEAD
-// TODO:assume Node is a shared_ptr to a MapNodeType -> enforce later!!!
-=======
 /**
  * @brief Data structuring for fast access of map nodes, sorted by their id.
  * We use a set to prevent objects being added multiple times.
@@ -111,7 +89,6 @@
  * @tparam NODE Must be a pointer to a MapNodeBase (or equivalent concept with a
  * getId()) function.
  */
->>>>>>> 218a44a3
 template <typename NODE>
 class FastMapNodeSet
     : public std::set<
@@ -126,28 +103,16 @@
 
   FastMapNodeSet() = default;  ///< Default constructor
 
-<<<<<<< HEAD
-  /** Constructor from a iterable container, passes through to base class */
-=======
   /**
    * @brief Constructor from a iterable container, passes through to base class.
    *
    * @tparam INPUTCONTAINER
    * @param container const INPUTCONTAINER&
    */
->>>>>>> 218a44a3
   template <typename INPUTCONTAINER>
   explicit FastMapNodeSet(const INPUTCONTAINER& container)
       : Base(container.begin(), container.end()) {}
 
-<<<<<<< HEAD
-  /** Copy constructor from another FastMapNodeSet */
-  FastMapNodeSet(const FastMapNodeSet<NODE>& x) : Base(x) {}
-
-  /** Copy constructor from the base set class */
-  FastMapNodeSet(const Base& x) : Base(x) {}
-
-=======
   /**
    * @brief Copy constructor from another FastMapNodeSet, passes through to base
    * class.
@@ -172,7 +137,6 @@
    * @tparam Index
    * @return std::vector<Index>
    */
->>>>>>> 218a44a3
   template <typename Index = int>
   std::vector<Index> collectIds() const {
     std::vector<Index> ids;
@@ -184,38 +148,30 @@
     return ids;
   }
 
-<<<<<<< HEAD
-=======
   /**
    * @brief Get the first (smallest) index stored.
    *
    * @tparam Index
    * @return Index
    */
->>>>>>> 218a44a3
   template <typename Index = int>
   Index getFirstIndex() const {
     const NODE& node = *Base::cbegin();
     return getIndexSafe<Index>(node);
   }
 
-<<<<<<< HEAD
-=======
   /**
    * @brief Get the last (largest) index stored
    *
    * @tparam Index
    * @return Index
    */
->>>>>>> 218a44a3
   template <typename Index = int>
   Index getLastIndex() const {
     const NODE& node = *Base::crbegin();
     return getIndexSafe<Index>(node);
   }
 
-<<<<<<< HEAD
-=======
   /**
    * @brief Find a NODE based on their index. Returns this->end() if not found.
    * Non const version.
@@ -224,7 +180,6 @@
    * @param index
    * @return Base::iterator
    */
->>>>>>> 218a44a3
   template <typename Index = int>
   typename Base::iterator find(Index index) {
     return std::find_if(Base::begin(), Base::cend(), [index](const NODE& node) {
@@ -232,8 +187,6 @@
     });
   }
 
-<<<<<<< HEAD
-=======
   /**
    * @brief Find a NODE based on their index. Returns this->end() if not found.
    * Const version.
@@ -242,7 +195,6 @@
    * @param index
    * @return Base::const_iterator
    */
->>>>>>> 218a44a3
   template <typename Index = int>
   typename Base::const_iterator find(Index index) const {
     return std::find_if(Base::cbegin(), Base::cend(),
@@ -251,8 +203,6 @@
                         });
   }
 
-<<<<<<< HEAD
-=======
   /**
    * @brief Check if a node with the given ID exists in the container.
    *
@@ -261,26 +211,20 @@
    * @return true
    * @return false
    */
->>>>>>> 218a44a3
   template <typename Index = int>
   bool exists(Index index) const {
     return this->find(index) != this->end();
   }
 
-<<<<<<< HEAD
-=======
   /**
    * @brief Merges this container with another. Will automatically be sorted.
    *
    * @param other FastMapNodeSet<NODE>&
    */
->>>>>>> 218a44a3
   void merge(const FastMapNodeSet<NODE>& other) {
     Base::insert(other.begin(), other.end());
   }
 
-<<<<<<< HEAD
-=======
   /**
    * @brief Checks if the ID's of all the nodes are containuously ascending (ie.
    * there is no missing ID)
@@ -288,7 +232,6 @@
    * @return true
    * @return false
    */
->>>>>>> 218a44a3
   bool continuousAscendingIndex() const {
     auto ids = collectIds();
     if (ids.size() < 2) return true;
@@ -310,10 +253,6 @@
 };
 
 // forward delcare structs
-<<<<<<< HEAD
-
-=======
->>>>>>> 218a44a3
 template <typename MEASUREMENT>
 struct FrameNode;
 template <typename MEASUREMENT>
@@ -328,12 +267,6 @@
 template <typename MEASUREMENT>
 using LandmarkNodePtr = std::shared_ptr<LandmarkNode<MEASUREMENT>>;
 
-<<<<<<< HEAD
-// TODO: using std::set, prevents the same object being added multiple times
-// while this is what we want, it may hide a bug, as we never want this
-// situation to actually occur
-=======
->>>>>>> 218a44a3
 template <typename MEASUREMENT>
 using FrameNodePtrSet = FastMapNodeSet<FrameNodePtr<MEASUREMENT>>;
 template <typename MEASUREMENT>
@@ -341,15 +274,12 @@
 template <typename MEASUREMENT>
 using ObjectNodePtrSet = FastMapNodeSet<ObjectNodePtr<MEASUREMENT>>;
 
-<<<<<<< HEAD
-=======
 /**
  * @brief Represents an optional value with meta-data that is retrieved from the
  * map.
  *
  * @tparam ValueType A value type stored in gtsam::Values
  */
->>>>>>> 218a44a3
 template <typename ValueType>
 class StateQuery : public std::optional<ValueType> {
  public:
@@ -358,10 +288,6 @@
   gtsam::Key key_;
   Status status_;
 
-<<<<<<< HEAD
-  // TODO: not needed!
-=======
->>>>>>> 218a44a3
   StateQuery() {}
   StateQuery(gtsam::Key key, const ValueType& v) : key_(key), status_(VALID) {
     Base::emplace(v);
@@ -431,15 +357,12 @@
                              std::to_string(frame_id)) {}
 };
 
-<<<<<<< HEAD
-=======
 /**
  * @brief Frame node representing all temporal data at a frame id (k) in the
  * map-graph.
  *
  * @tparam MEASUREMENT
  */
->>>>>>> 218a44a3
 template <typename MEASUREMENT>
 class FrameNode : public MapNodeBase<MEASUREMENT> {
  public:
@@ -450,17 +373,6 @@
   FrameNode(const std::shared_ptr<Map<MEASUREMENT>>& map)
       : MapNodeBase<MEASUREMENT>(map) {}
 
-<<<<<<< HEAD
-  FrameId frame_id;
-  // TODO: check consistency between dynamic lmks existing in the values, and a
-  // motion existing all dynamic lmks landmarks that have observations at this
-  // frame
-  LandmarkNodePtrSet<MEASUREMENT> dynamic_landmarks;
-  // all static landmarks that have observations at this frame
-  LandmarkNodePtrSet<MEASUREMENT> static_landmarks;
-  // this means that we have a point measurement on this object at this frame,
-  // not necessarily that we have a motion at this frame
-=======
   /// @brief FrameId (k)
   FrameId frame_id;
   /// @brief All dynamic landmarks observed at this frame
@@ -470,18 +382,13 @@
   /// @brief All objects seen at this frame. NOTE that this means that we have
   /// point observations at this frame, but not necessarily a motion (e.g. if we
   /// only observe this object once)
->>>>>>> 218a44a3
   ObjectNodePtrSet<MEASUREMENT> objects_seen;
 
   /// @brief Optional initial camera pose in world, provided by the front-end
   std::optional<gtsam::Pose3> X_world;
   /// @brief Optional initial object motions in the world, provided by the
   /// front-end
-<<<<<<< HEAD
   std::optional<MotionEstimateMap> motions;
-=======
-  std::optional<MotionEstimateMap> motions_world;
->>>>>>> 218a44a3
 
   /**
    * @brief Returns the frame_id
@@ -495,25 +402,6 @@
     ss << "Objects seen: "
        << container_to_string(objects_seen.template collectIds<ObjectId>())
        << "\n";
-<<<<<<< HEAD
-    ss << "Num dynamic points: " << numDynamicPoints() << "\n";
-    ss << "Num static points: " << numStaticPoints();
-    return ss.str();
-  }
-
-  bool objectObserved(ObjectId object_id) const;
-  // TODO: test
-  bool objectObservedInPrevious(ObjectId object_id) const;
-
-  // object appears in both this and previous frame so we expect a motion from
-  // k-1 to k
-  // TODO: test
-  bool objectMotionExpected(ObjectId object_id) const;
-
-  gtsam::Key makePoseKey() const;
-
-  gtsam::Key makeObjectMotionKey(ObjectId object_id) const;
-=======
     ss << "Num dynamic measurements: " << numDynamicMeasurements() << "\n";
     ss << "Num static measurements: " << numStaticMeasurements();
     return ss.str();
@@ -570,34 +458,12 @@
    * @param object_id ObjectId
    * @return gtsam::Key
    */
->>>>>>> 218a44a3
   gtsam::Key makeObjectPoseKey(ObjectId object_id) const;
 
   /// @brief Const LandmarkNodePtr with corresponding Measurement value
   using LandmarkMeasurementPair =
       std::pair<const LandmarkNodePtr<MEASUREMENT>, MEASUREMENT>;
 
-<<<<<<< HEAD
-  // vector of measurements taken at this frame
-  std::vector<LandmarkMeasurementPair> getStaticMeasurements() const;
-  std::vector<LandmarkMeasurementPair> getDynamicMeasurements() const;
-  std::vector<LandmarkMeasurementPair> getDynamicMeasurements(
-      ObjectId object_id) const;
-
-  // static and dynamic
-  StatusLandmarkEstimates getAllLandmarkEstimates() const;
-
-  inline size_t numObjects() const { return objects_seen.size(); }
-  inline size_t numDynamicPoints() const { return dynamic_landmarks.size(); }
-  inline size_t numStaticPoints() const { return static_landmarks.size(); }
-
- private:
-  /// @brief
-  using GenericGetLandmarkEstimateFunc =
-      std::function<StateQuery<Landmark>(LandmarkNodePtr<MEASUREMENT>)>;
-};
-
-=======
   /**
    * @brief Get all static measurements for this frame.
    *
@@ -653,7 +519,6 @@
  *
  * @tparam MEASUREMENT
  */
->>>>>>> 218a44a3
 template <typename MEASUREMENT>
 class ObjectNode : public MapNodeBase<MEASUREMENT> {
  public:
@@ -664,14 +529,9 @@
   ObjectNode(const std::shared_ptr<Map<MEASUREMENT>>& map)
       : MapNodeBase<MEASUREMENT>(map) {}
 
-<<<<<<< HEAD
-  ObjectId object_id;
-  // all tracklets
-=======
-  /// @brief Object labek (j)
+  /// @brief Object label (j)
   ObjectId object_id;
   /// @brief All landmarks associated with the object over time
->>>>>>> 218a44a3
   LandmarkNodePtrSet<MEASUREMENT> dynamic_landmarks;
 
   /**
@@ -691,68 +551,47 @@
     return ss.str();
   }
 
-<<<<<<< HEAD
+  /**
+   * @brief Get the first frame this object was observed in.
+   *
+   * @return FrameId
+   */
   inline FrameId getFirstSeenFrame() const {
     return getSeenFrames().template getFirstIndex<FrameId>();
   }
-=======
-  /**
-   * @brief Get the first frame this object was observed in.
+
+  /**
+   * @brief Get the last frame this object was observed in.
    *
    * @return FrameId
    */
-  inline FrameId getFirstSeenFrame() const {
-    return getSeenFrames().template getFirstIndex<FrameId>();
-  }
-
-  /**
-   * @brief Get the last frame this object was observed in.
-   *
-   * @return FrameId
-   */
->>>>>>> 218a44a3
   inline FrameId getLastSeenFrame() const {
     return getSeenFrames().template getLastIndex<FrameId>();
   }
 
-<<<<<<< HEAD
-  // this could take a while?
-  // for all the lmks we have for this object, find the frames of those lmks
+  /**
+   * @brief Get all the frame nodes that have observed this object.
+   *
+   * @return FrameNodePtrSet<MEASUREMENT>
+   */
   FrameNodePtrSet<MEASUREMENT> getSeenFrames() const;
+
+  /**
+   * @brief Get all the frame ids that have observed this object.
+   *
+   * @return FrameIds
+   */
   FrameIds getSeenFrameIds() const;
-  // The landmarks might have been seen at multiple frames but we know this is
-  // the subset of lmks at this requested frame
+
+  /**
+   * @brief Get all the landmarks that observed this object at a particular
+   * frame id. This should be a subset of the dynamic_landmarks stored.
+   *
+   * @param frame_id FrameId
+   * @return LandmarkNodePtrSet<MEASUREMENT>
+   */
   LandmarkNodePtrSet<MEASUREMENT> getLandmarksSeenAtFrame(
       FrameId frame_id) const;
-
-  /// @brief A pair of Const LandmarkNodePtr's
-  using LandmarkNodePair = std::pair<const LandmarkNodePtr<MEASUREMENT>,
-                                     const LandmarkNodePtr<MEASUREMENT>>;
-=======
-  /**
-   * @brief Get all the frame nodes that have observed this object.
-   *
-   * @return FrameNodePtrSet<MEASUREMENT>
-   */
-  FrameNodePtrSet<MEASUREMENT> getSeenFrames() const;
-
-  /**
-   * @brief Get all the frame ids that have observed this object.
-   *
-   * @return FrameIds
-   */
-  FrameIds getSeenFrameIds() const;
-
-  /**
-   * @brief Get all the landmarks that observed this object at a particular
-   * frame id. This should be a subset of the dynamic_landmarks stored.
-   *
-   * @param frame_id FrameId
-   * @return LandmarkNodePtrSet<MEASUREMENT>
-   */
-  LandmarkNodePtrSet<MEASUREMENT> getLandmarksSeenAtFrame(
-      FrameId frame_id) const;
->>>>>>> 218a44a3
 };
 
 struct InvalidLandmarkQuery : public DynosamException {
@@ -761,8 +600,6 @@
                          DynoLikeKeyFormatter(key) + ", reason: " + string) {}
 };
 
-<<<<<<< HEAD
-=======
 /**
  * @brief Landmark node representing all the measurements of a particular
  * landmark (i) over all time (k to K) in the map-graph.
@@ -772,7 +609,6 @@
  *
  * @tparam MEASUREMENT
  */
->>>>>>> 218a44a3
 template <typename MEASUREMENT>
 class LandmarkNode : public MapNodeBase<MEASUREMENT> {
  public:
@@ -787,15 +623,10 @@
       : MapNodeBase<MEASUREMENT>(map) {}
   virtual ~LandmarkNode() = default;
 
-<<<<<<< HEAD
-  TrackletId tracklet_id;
-  ObjectId object_id;  // will this change ever?
-=======
   /// @brief Unique tracklet (i) of the landmark/
   TrackletId tracklet_id;
   /// @brief Object label (j) of the landmark.
   ObjectId object_id;
->>>>>>> 218a44a3
 
   /**
    * @brief Returns the tracklet_id
@@ -819,14 +650,6 @@
 
   ObjectId getObjectId() const;
 
-<<<<<<< HEAD
-  // simply checks the background label
-  // dangernous if the label changes as now it will attempt to retrieve a static
-  // point
-  bool isStatic() const;
-  size_t numObservations() const;
-
-=======
   /**
    * @brief Returns true if the landmark is static.
    *
@@ -850,41 +673,10 @@
    *
    * @return const FrameNodePtrSet<MEASUREMENT>&
    */
->>>>>>> 218a44a3
   inline const FrameNodePtrSet<MEASUREMENT>& getSeenFrames() const {
     return frames_seen_;
   }
 
-<<<<<<< HEAD
-  FrameIds getSeenFrameIds() const;
-
-  inline const Measurements& getMeasurements() const { return measurements_; }
-
-  bool seenAtFrame(FrameId frame_id) const;
-  // should exist if also at frame
-  bool hasMeasurement(FrameId frame_id) const;
-  const MEASUREMENT& getMeasurement(FrameNodePtr<MEASUREMENT> frame_node) const;
-  const MEASUREMENT& getMeasurement(FrameId frame_id) const;
-
-  // TODO: test
-  void add(FrameNodePtr<MEASUREMENT> frame_node,
-           const MEASUREMENT& measurement);
-
-  // THROWS exception when wrong type... is there a cleaner way to handle this?
-  // TODO: there are some tests
-  //  StateQuery<Landmark> getStaticLandmarkEstimate() const;
-  //  StateQuery<Landmark> getDynamicLandmarkEstimate(FrameId frame_id) const;
-
-  gtsam::Key makeStaticKey() const;
-  gtsam::Key makeDynamicKey(FrameId frame_id) const;
-  DynamicPointSymbol makeDynamicSymbol(FrameId frame_id) const;
-
-  // bool appendStaticLandmarkEstimate(StatusLandmarkEstimates& estimates)
-  // const; bool appendDynamicLandmarkEstimate(StatusLandmarkEstimates&
-  // estimates, FrameId frame_id) const;
-
- private:
-=======
   /**
    * @brief Get all the frame id's this landmark was observed in.
    *
@@ -977,7 +769,6 @@
    */
   DynamicPointSymbol makeDynamicSymbol(FrameId frame_id) const;
 
->>>>>>> 218a44a3
  protected:
   FrameNodePtrSet<MEASUREMENT> frames_seen_;
   Measurements measurements_;
