/*
 *   Copyright (c) 2023 ACFR-RPG, University of Sydney, Jesse Morris
 (jesse.morris@sydney.edu.au)
 *   All rights reserved.

 *   Permission is hereby granted, free of charge, to any person obtaining a
 copy
 *   of this software and associated documentation files (the "Software"), to
 deal
 *   in the Software without restriction, including without limitation the
 rights
 *   to use, copy, modify, merge, publish, distribute, sublicense, and/or sell
 *   copies of the Software, and to permit persons to whom the Software is
 *   furnished to do so, subject to the following conditions:

 *   The above copyright notice and this permission notice shall be included in
 all
 *   copies or substantial portions of the Software.

 *   THE SOFTWARE IS PROVIDED "AS IS", WITHOUT WARRANTY OF ANY KIND, EXPRESS OR
 *   IMPLIED, INCLUDING BUT NOT LIMITED TO THE WARRANTIES OF MERCHANTABILITY,
 *   FITNESS FOR A PARTICULAR PURPOSE AND NONINFRINGEMENT. IN NO EVENT SHALL THE
 *   AUTHORS OR COPYRIGHT HOLDERS BE LIABLE FOR ANY CLAIM, DAMAGES OR OTHER
 *   LIABILITY, WHETHER IN AN ACTION OF CONTRACT, TORT OR OTHERWISE, ARISING
 FROM,
 *   OUT OF OR IN CONNECTION WITH THE SOFTWARE OR THE USE OR OTHER DEALINGS IN
 THE
 *   SOFTWARE.
 */

#pragma once

#include <glog/logging.h>
#include <gtsam/base/FastMap.h>
#include <gtsam/base/Matrix.h>
#include <gtsam/geometry/Pose3.h>

#include <boost/optional.hpp>
#include <opencv4/opencv2/opencv.hpp>
#include <optional>
#include <string_view>
#include <type_traits>
#include <vector>

#include "dynosam/common/Flags.hpp"  //for common glags DECLARATIONS
#include "dynosam/utils/Macros.hpp"

/** \mainpage C++ API documentation
 *  DynoSAM is a C++ library for Dynamic Visual SLAM.
 *
 * See:
 *  - <a href="https://acfr-rpg.github.io/DynOSAM/">DynoSAM Project Page</a>
 *  - <a href="https://github.com/ACFR-RPG/DynOSAM">Github</a>
 *
 */

namespace dyno {

template <typename T>
struct traits;

static constexpr auto NaN = std::numeric_limits<double>::quiet_NaN();

using Timestamp = double;
using Timestamps = Eigen::Matrix<Timestamp, 1, Eigen::Dynamic>;

/// @brief Discrete object id, j.
using ObjectId = int;
using ObjectIds = std::vector<ObjectId>;

/// @brief Discrete time-step k.
using FrameId = size_t;
using FrameIds = std::vector<FrameId>;

using Depth = double;
using Depths = std::vector<double>;

/// @brief Unique tracklet/landmark id, i.
using TrackletId = long int;  // -1 for invalid landmarks. // int would be too
                              // small if it is 16 bits!
using TrackletIds = std::vector<TrackletId>;

using BearingVectors =
    std::vector<gtsam::Vector3, Eigen::aligned_allocator<gtsam::Vector3>>;

using Landmark = gtsam::Point3;
using Landmarks = gtsam::Point3Vector;  //! Vector of Landmarks using gtsam's
                                        //! definition for allocation
using LandmarkMap = gtsam::FastMap<TrackletId, Landmark>;

using OpticalFlow =
    gtsam::Point2;  //! Observed optical flow vector (ordered x, y)

using Keypoint = gtsam::Point2;
using Keypoints = gtsam::Point2Vector;  //! Vector of 2D keypoints using gtsam's
                                        //! definition for allocation

using KeypointCV = cv::KeyPoint;
using KeypointsCV = std::vector<KeypointCV>;

using Motion3 = gtsam::Pose3;
using MotionMap =
    gtsam::FastMap<TrackletId,
                   Motion3>;  //! Map of tracklet ids to Motion3 (gtsam::Pose3)

/**
 * @brief Get demangled class name
 *
 * @param name
 * @return std::string
 */
std::string demangle(const char* name);

/**
 * @brief Get demangled class name of type T from an instance
 * @tparam T
 * @param t
 * @return std::string
 */
template <class T>
std::string type_name(const T& t) {
  return demangle(typeid(t).name());
}

/**
 * @brief Get a demangled class name of type T from a templated type
 *
 * @tparam T
 * @return std::string
 */
template <class T>
constexpr std::string type_name() {
  return demangle(typeid(T).name());
}

//! Expected label for the background in a semantic or motion mask
constexpr static ObjectId background_label = 0u;

enum KeyPointType { STATIC, DYNAMIC };

enum ReferenceFrame { GLOBAL, LOCAL, OBJECT };

/**
 * @brief Estimate with a reference frame and operator casting
 *
 * If the estimate E should be const, template on const E
 * If estimate E should be a reference, can template on E&
 *
 * @tparam E
 */
template <typename E>
struct ReferenceFrameValue {
  using Estimate = E;
  using This = ReferenceFrameValue<E>;

  using ConstEstimate =
      std::add_const_t<Estimate>;  //!	Const qualification of M. Regardless
                                   //! whether M is aleady const qualified.

  Estimate estimate_;
  ReferenceFrame frame_;

  ReferenceFrameValue() {}
  ReferenceFrameValue(ConstEstimate& estimate, ReferenceFrame frame)
      : estimate_(estimate), frame_(frame) {}

  operator Estimate&() { return estimate_; }
  operator const Estimate&() const { return estimate_; }
  operator const ReferenceFrame&() const { return frame_; }

  const ReferenceFrame& frame() const { return frame_; }
  const Estimate& estimate() const { return estimate_; }

  friend std::ostream& operator<<(std::ostream& os, const This& t) {
    os << type_name<Estimate>() << ": " << t.estimate() << "\n";
    os << "frame: " << to_string(t.frame()) << "\n";
    return os;
  }
};

enum MotionRepresentationStyle {
  F2F,  // frame-to-frame
  KF    // keyframe representation of motion
};

template <typename E>
struct MotionReferenceFrame : public ReferenceFrameValue<E> {
  using This = MotionReferenceFrame<E>;
  using Base = ReferenceFrameValue<E>;
  using ConstEstimate = typename Base::ConstEstimate;

  // forward the style ;)
  using Style = MotionRepresentationStyle;

  FrameId from_;
  FrameId to_;
  MotionRepresentationStyle style_;

  inline FrameId from() const { return from_; }
  inline FrameId to() const { return to_; }
  inline const MotionRepresentationStyle& style() const { return style_; }
  inline const ReferenceFrame& origin() const { return Base::frame_; }

  MotionReferenceFrame() {}
  MotionReferenceFrame(ConstEstimate& estimate, const Style& style,
                       ReferenceFrame frame, FrameId from, FrameId to)
      : Base(estimate, frame), style_(style), from_(from), to_(to) {}

  // really for seralization
  MotionReferenceFrame(const Base& base, const Style& style, FrameId from,
                       FrameId to)
      : Base(base), style_(style), from_(from), to_(to) {}

  friend std::ostream& operator<<(std::ostream& os, const This& t) {
    os << static_cast<const Base&>(t);
    os << "from: " << t.from() << "\n";
    os << "to: " << t.to() << "\n";
    os << "style : " << to_string(t.style()) << "\n";
    return os;
  }
};

template <typename VALUE>
class TrackedValueStatus {
 public:
  using Value = VALUE;
  using This = TrackedValueStatus<Value>;

  // Constexpr value used for the frame_id when it is NA (not applicable)
  // this may be the case when the TrackedValueStatus object represents a
  // time-invariant value (e.g a static point) and the value of the frame_id is
  // therefore meaingless NOTE:this is possibly dangerous if we are not careful
  // with casting (e.g. int to FrameId) since the overflow coulld land us at a
  // meaningless frame
  static constexpr auto MeaninglessFrame = std::numeric_limits<FrameId>::max();

  // for IO
  TrackedValueStatus() {}

  // not we will have implicit casting of all other frame_ids to int here which
  // could be dangerous
  TrackedValueStatus(const Value& value, FrameId frame_id,
                     TrackletId tracklet_id, ObjectId label,
                     ReferenceFrame reference_frame)
      : value_(value, reference_frame),
        frame_id_(frame_id),
        tracklet_id_(tracklet_id),
        label_(label) {}

  virtual ~TrackedValueStatus() = default;

  /**
   * @brief Allows the casting of the internal value type to another using
   * static casting.
   *
   * This allows sub measurements to be extracted if T has explict cast
   * operators. e.g. struct Foo { operator Bar&(); }
   *
   * we can use as type to construct a TrackedValueStatus<Bar> from
   * TrackedValueStatus<Foo>: TrackedValueStatus<Foo> foo(...);
   * TrackedValueStatus<Bar> bar = foo.asType<Bar>();
   *
   * This will copy over all the meta-data (e.g. frame id, label etc) but
   * replace the value with the cast Boo type. This is only possible since Foo
   * contains an operator for Bar, allowing static casting to work.
   *
   * This function exists to allow nested data-types for VALUE to be used, where
   * each sub-value can be extracted using asType(), as long as the casting
   * operating works.
   *
   * @tparam U
   * @return TrackedValueStatus<U>
   */
  template <typename U>
  TrackedValueStatus<U> asType() const {
    const U& new_measurement = static_cast<const U&>(this->value());
    return TrackedValueStatus<U>(new_measurement, this->frameId(),
                                 this->trackletId(), this->objectId(),
                                 this->referenceFrame());
  }

  /**
   * @brief Get value. Const version.
   *
   * @return const Value&
   */
  const Value& value() const { return value_; }

  /**
   * @brief Get value. Reference version.
   *
   * @return Value&
   */
  Value& value() { return value_; }

  /**
   * @brief Get tracklet id (i) for this status.
   *
   * @return TrackletId
   */
  TrackletId trackletId() const { return tracklet_id_; }

  /**
   * @brief Get object id (j) for this status.
   *
   * @return ObjectId
   */
  ObjectId objectId() const { return label_; }

  /**
   * @brief Get frame id (k) for this status.
   *
   * @return FrameId
   */
  FrameId frameId() const { return frame_id_; }

  /**
   * @brief Get the reference frame the value is in. Const version.
   *
   * @return const ReferenceFrame&
   */
  const ReferenceFrame& referenceFrame() const { return value_; }

  /**
   * @brief Get the reference frame the value is in.
   *
   * @return ReferenceFrame&
   */
  ReferenceFrame& referenceFrame() { return value_; }

  /**
   * @brief Get the full reference frame and value.
   *
   * @return ReferenceFrameValue<Value>&
   */
  ReferenceFrameValue<Value>& referenceFrameValue() { return value_; }

  /**
   * @brief Get the full reference frame and value. Const version.
   *
   * @return const ReferenceFrameValue<Value>&
   */
  const ReferenceFrameValue<Value>& referenceFrameValue() const {
    return value_;
  }

  bool operator==(const This& other) const {
    return gtsam::traits<Value>::Equals(this->value(), other.value()) &&
           frame_id_ == other.frame_id_ && tracklet_id_ == other.tracklet_id_ &&
           label_ == other.label_ &&
           this->referenceFrame() == other.referenceFrame();
  }

  friend std::ostream& operator<<(std::ostream& os, const This& t) {
    os << type_name<Value>() << ": " << t.value() << "\n";
    os << "frame id: " << t.frameId() << "\n";
    os << "tracklet id: " << t.trackletId() << "\n";
    os << "object id: " << t.objectId() << "\n";
    return os;
  }

  /**
   * @brief Returns true if the object lavel is equal to dyno::background_label.
   *
   * @return true
   * @return false
   */
  inline bool isStatic() const { return label_ == background_label; }

  /**
   * @brief Returns true if frame_id is equal to MeaninglessFrame (e.g.
   * std::numeric_limits<FrameId>::quiet_NaN) and should indicatate that the
   * value represented by this TrackedValueStatus is time-invariant, e.g. for a
   * static point which does not change overtime.
   * @return true
   * @return false
   */
  inline bool isTimeInvariant() const { return frame_id_ == MeaninglessFrame; }

 protected:
  ReferenceFrameValue<Value> value_;
  FrameId frame_id_;
  TrackletId tracklet_id_;
  ObjectId label_;  //! Will be 0 if background
};

/// @brief Check if derived DERIVEDSTATUS us in factor derived from
/// Status<Value>
/// @tparam DERIVEDSTATUS derived type
/// @tparam VALUE expected value to templated base Status on
template <typename DERIVEDSTATUS, typename VALUE>
inline constexpr bool IsDerivedTrackedValueStatus =
    std::is_base_of_v<TrackedValueStatus<VALUE>, DERIVEDSTATUS>;

template <class DERIVEDSTATUS, typename VALUE = typename DERIVEDSTATUS::Value>
struct IsStatus {
  static_assert(IsDerivedTrackedValueStatus<DERIVEDSTATUS, VALUE>,
                "DERIVEDSTATUS does not derive from Status<Value>");
  using type = DERIVEDSTATUS;
  using value = VALUE;
};

template <typename DERIVEDSTATUS,
          typename VALUE = typename DERIVEDSTATUS::Value>
class GenericTrackedStatusVector : public std::vector<DERIVEDSTATUS> {
 public:
  // check if the DERIVEDSTATUS meets requirements
  // and alias to the value type of the status
  using Value = typename IsStatus<DERIVEDSTATUS, VALUE>::value;
  using This = GenericTrackedStatusVector<DERIVEDSTATUS, VALUE>;

  using Base = std::vector<DERIVEDSTATUS>;
  using Base::Base;

  // for IO
  GenericTrackedStatusVector() {}

  /** Conversion to a standard STL container */
  operator std::vector<DERIVEDSTATUS>() const {
    return std::vector<DERIVEDSTATUS>(this->begin(), this->end());
  }

  This& operator+=(const GenericTrackedStatusVector& rhs) {
    this->insert(this->end(), rhs.begin(), rhs.end());
    return *this;
  }
};

<<<<<<< HEAD
using LandmarkKeypointStatus = TrackedValueStatus<LandmarkKeypoint>;

// TODO: really should be values or something, not estimate as these can be
// measurements OR values
using StatusLandmarkEstimate = IsStatus<LandmarkStatus>::type;
/// @brief A vector of StatusLandmarkEstimate
using StatusLandmarkEstimates = GenericTrackedStatusVector<LandmarkStatus>;

using StatusKeypointMeasurement = IsStatus<KeypointStatus>::type;
/// @brief A vector of StatusKeypointMeasurements
using StatusKeypointMeasurements = GenericTrackedStatusVector<KeypointStatus>;

// TODO: refactor to all be simpler like this one ;)
using KeypointDepthStatus = TrackedValueStatus<KeypointDepth>;

/// @brief Map of key to an estimate containting a reference frame
/// @tparam Key
/// @tparam Estimate
=======
/**
 * @brief Map of key to an estimate containting a reference frame
 *
 * @tparam Key
 * @tparam Estimate
 */
>>>>>>> 218a44a3
template <typename Key, typename Estimate>
using EstimateMap = gtsam::FastMap<Key, ReferenceFrameValue<Estimate>>;

/// @brief Map of key to a MotionReferenceFrame. Used specifically for motions.
/// @tparam Key
/// @tparam Estimate
template <typename Key, typename Estimate>
using MotionReferenceEstimateMap =
    gtsam::FastMap<Key, MotionReferenceFrame<Estimate>>;

/// @brief Map of object id's to MotionReferenceFrame with Motion3
using MotionEstimateMap = MotionReferenceEstimateMap<ObjectId, Motion3>;

/// @brief Alias of a MotionReferenceFrame using Motion3 (Pose3)
using Motion3ReferenceFrame = MotionReferenceFrame<Motion3>;

/**
 * @brief Generic mapping of Object Id to FrameId to VALUE within a nested
 * gtsam::FastMap structure. This is a common datastrcture used to
 * store temporal information about each object.
 *
 * We call it ObjectCentric map as we order by ObjectId first.
 *
 * @tparam VALUE Value type to be stored
 */
template <typename VALUE>
class GenericObjectCentricMap
    : public gtsam::FastMap<ObjectId, gtsam::FastMap<FrameId, VALUE>> {
 public:
  using Base = gtsam::FastMap<ObjectId, gtsam::FastMap<FrameId, VALUE>>;
  using NestedBase = gtsam::FastMap<FrameId, VALUE>;

  using This = GenericObjectCentricMap<VALUE>;
  using Value = VALUE;

  using Base::at;
  using Base::Base;  // all the stl map stuff
  using Base::exists;
  using Base::insert2;

  /** Conversion to a gtsam::FastMap container */
  operator Base() const { return Base(this->begin(), this->end()); }

  operator typename Base::Base() const {
    return typename Base::Base(this->begin(), this->end());
  }

  /**
   * @brief Handy insert function allowing direct insertion to the nested map
   * structure.
   *
   * @param object_id
   * @param frame_id
   * @param value
   * @return true
   * @return false
   */
  bool insert22(ObjectId object_id, FrameId frame_id, const Value& value) {
    if (!this->exists(object_id)) {
      this->insert2(object_id, NestedBase{});
    }

    NestedBase& frame_map = this->at(object_id);
    return frame_map.insert2(frame_id, value);
  }

  bool exists(ObjectId object_id, FrameId frame_id) const {
    static size_t out_of_range_flag;
    return existsImpl(object_id, frame_id, out_of_range_flag);
  }

  const Value& at(ObjectId object_id, FrameId frame_id) const {
    return atImpl<const This, const Value&>(this, object_id, frame_id);
  }

  Value& at(ObjectId object_id, FrameId frame_id) {
    return atImpl<This, Value&>(const_cast<This*>(this), object_id, frame_id);
  }

  This& operator+=(const This& rhs) {
    for (const auto& [key, value] : rhs) {
      this->operator[](key).insert(value.begin(), value.end());
    }
    return *this;
  }

  /**
   * @brief Collect all objects that appear in the query frame, as well as their
   * value.
   *
   * @param frame_id FrameId
   * @return gtsam::FastMap<ObjectId, Value>
   */
  gtsam::FastMap<ObjectId, Value> collectByFrame(FrameId frame_id) const {
    gtsam::FastMap<ObjectId, Value> object_map;
    for (const auto& [object_id, frame_map] : *this) {
      if (frame_map.exists(frame_id)) {
        object_map.insert2(object_id, frame_map.at(frame_id));
      }
    }
    return object_map;
  }

 private:
  template <typename Container, typename Return>
  static Return atImpl(Container* container, ObjectId object_id,
                       FrameId frame_id) {
    size_t out_of_range_flag;
    const bool result =
        container->existsImpl(object_id, frame_id, out_of_range_flag);
    if (result) {
      CHECK_EQ(out_of_range_flag, 2u);
      return container->at(object_id).at(frame_id);
    } else {
      std::stringstream ss;
      ss << "Index out of range: "
         << ((out_of_range_flag == 0) ? " object id " : " frame id")
         << " missing. Full query - (object id " << object_id << ", frame id "
         << frame_id << ").";
      throw std::out_of_range(ss.str());
    }
  }

  /**
   * @brief Helper function to determine if the query exists.
   * Operates like a regular exists function but also sets out_of_range_flag
   * to indicate which query (object_id or frame_id) is out of range:
   * out_of_range_flag = 0, object_id out of range
   * out_of_range_flag = 1, frame_id out of range
   * out_of_range_flag = 2 both queries exist and the function should return
   * true
   *
   * @param object_id
   * @param frame_id
   * @param out_of_range_flag
   * @return true
   * @return false
   */
  bool existsImpl(ObjectId object_id, FrameId frame_id,
                  size_t& out_of_range_flag) const {
    if (!this->exists(object_id)) {
      out_of_range_flag = 0;
      return false;
    }

    const auto& frame_map = this->at(object_id);
    if (!frame_map.exists(frame_id)) {
      out_of_range_flag = 1;
      return false;
    } else {
      out_of_range_flag = 2;
      return true;
    }
  }
};

/// @brief Map of object poses per object per frame
using ObjectPoseMap = GenericObjectCentricMap<gtsam::Pose3>;

// Optional string that can be modified directly (similar to old-stype
// boost::optional) to access the mutable reference the internal string must be
// accessed with get()
//  e.g. optional->get() = "updated string value";
// This is to overcome the fact that the stdlib does not support
// std::optional<T&> directly
using OptionalString = std::optional<std::reference_wrapper<std::string>>;

template <typename T>
std::string to_string(const T& t);

template <typename Input, typename Output>
bool convert(const Input&, Output&);

// TODO: adds delimiter at end of string too!
template <class Container>
inline std::string container_to_string(const Container& container,
                                       const std::string& delimiter = " ") {
  std::stringstream ss;
  for (const auto& c : container) {
    ss << c << delimiter;
  }
  return ss.str();
}

// template<typename T>
// struct io_traits {

//   //T must be inside dyno namespace to work
//   static std::string ToString(const T& t, const std::string& s = "") {
//     using std::to_string;
//     // This calls std::to_string if std::to_string is defined;
//     // Otherwise it uses ADL to find the correct to_string function
//     const std::string repr = to_string(t);

//     if(s.empty()) return repr;
//     else return s + " " + repr;
//   }

//   static void Print(const T& t, const std::string& s = "") {
//     const std::string str = ToString(t, s);
//     std::cout << str << std::endl;
//   }

// };

// template<typename T>
// struct traits : public io_traits<T> {};

}  // namespace dyno

#include "dynosam/common/SensorModels.hpp"<|MERGE_RESOLUTION|>--- conflicted
+++ resolved
@@ -426,33 +426,12 @@
   }
 };
 
-<<<<<<< HEAD
-using LandmarkKeypointStatus = TrackedValueStatus<LandmarkKeypoint>;
-
-// TODO: really should be values or something, not estimate as these can be
-// measurements OR values
-using StatusLandmarkEstimate = IsStatus<LandmarkStatus>::type;
-/// @brief A vector of StatusLandmarkEstimate
-using StatusLandmarkEstimates = GenericTrackedStatusVector<LandmarkStatus>;
-
-using StatusKeypointMeasurement = IsStatus<KeypointStatus>::type;
-/// @brief A vector of StatusKeypointMeasurements
-using StatusKeypointMeasurements = GenericTrackedStatusVector<KeypointStatus>;
-
-// TODO: refactor to all be simpler like this one ;)
-using KeypointDepthStatus = TrackedValueStatus<KeypointDepth>;
-
-/// @brief Map of key to an estimate containting a reference frame
-/// @tparam Key
-/// @tparam Estimate
-=======
 /**
  * @brief Map of key to an estimate containting a reference frame
  *
  * @tparam Key
  * @tparam Estimate
  */
->>>>>>> 218a44a3
 template <typename Key, typename Estimate>
 using EstimateMap = gtsam::FastMap<Key, ReferenceFrameValue<Estimate>>;
 
