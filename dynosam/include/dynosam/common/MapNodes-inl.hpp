/*
 *   Copyright (c) 2024 ACFR-RPG, University of Sydney, Jesse Morris
 (jesse.morris@sydney.edu.au)
 *   All rights reserved.

 *   Permission is hereby granted, free of charge, to any person obtaining a
 copy
 *   of this software and associated documentation files (the "Software"), to
 deal
 *   in the Software without restriction, including without limitation the
 rights
 *   to use, copy, modify, merge, publish, distribute, sublicense, and/or sell
 *   copies of the Software, and to permit persons to whom the Software is
 *   furnished to do so, subject to the following conditions:

 *   The above copyright notice and this permission notice shall be included in
 all
 *   copies or substantial portions of the Software.

 *   THE SOFTWARE IS PROVIDED "AS IS", WITHOUT WARRANTY OF ANY KIND, EXPRESS OR
 *   IMPLIED, INCLUDING BUT NOT LIMITED TO THE WARRANTIES OF MERCHANTABILITY,
 *   FITNESS FOR A PARTICULAR PURPOSE AND NONINFRINGEMENT. IN NO EVENT SHALL THE
 *   AUTHORS OR COPYRIGHT HOLDERS BE LIABLE FOR ANY CLAIM, DAMAGES OR OTHER
 *   LIABILITY, WHETHER IN AN ACTION OF CONTRACT, TORT OR OTHERWISE, ARISING
 FROM,
 *   OUT OF OR IN CONNECTION WITH THE SOFTWARE OR THE USE OR OTHER DEALINGS IN
 THE
 *   SOFTWARE.
 */
#pragma once

#include "dynosam/backend/BackendDefinitions.hpp"
#include "dynosam/common/Map.hpp"
#include "dynosam/common/MapNodes.hpp"

namespace dyno {

template <typename MEASUREMENT>
int FrameNode<MEASUREMENT>::getId() const {
  return (int)frame_id;
}

template <typename MEASUREMENT>
bool FrameNode<MEASUREMENT>::objectObserved(ObjectId object_id) const {
  return objects_seen.exists(object_id);
}

template <typename MEASUREMENT>
bool FrameNode<MEASUREMENT>::objectObservedInPrevious(
    ObjectId object_id) const {
  const auto frame_id_k_1 = frame_id - 1u;
  FrameNodePtr<MEASUREMENT> frame_node_k_1 =
      this->map_ptr_->template getFrame(frame_id_k_1);

  if (!frame_node_k_1) {
    return false;
  }
  return frame_node_k_1->objectObserved(object_id);
}

template <typename MEASUREMENT>
gtsam::Key FrameNode<MEASUREMENT>::makePoseKey() const {
  return CameraPoseSymbol(frame_id);
}

template <typename MEASUREMENT>
gtsam::Key FrameNode<MEASUREMENT>::makeObjectMotionKey(
    ObjectId object_id) const {
  // TODO: no point checking if this key exists yet as we might want it
  // arbiratarily!!
  //  if(!objectObserved(object_id)) {
  //      throw DynosamException("Object motion key requested" +
  //      std::to_string(object_id) + " at frame " +  std::to_string(frame_id) +
  //      " but object is not observed in this frame");
  //  }
  return ObjectMotionSymbol(object_id, this->frame_id);
}

template <typename MEASUREMENT>
gtsam::Key FrameNode<MEASUREMENT>::makeObjectPoseKey(ObjectId object_id) const {
  //  if(!objectObserved(object_id)) {
  //     throw DynosamException("Object pose key requested" +
  //     std::to_string(object_id) + " at frame " +  std::to_string(frame_id) +
  //     " but object is not observed in this frame");
  // }
  return ObjectPoseSymbol(object_id, this->frame_id);
}

template <typename MEASUREMENT>
bool FrameNode<MEASUREMENT>::objectMotionExpected(ObjectId object_id) const {
  return objectObserved(object_id) && objectObservedInPrevious(object_id);
}

template <typename MEASUREMENT>
std::vector<typename FrameNode<MEASUREMENT>::LandmarkMeasurementPair>
FrameNode<MEASUREMENT>::getStaticMeasurements() const {
  std::vector<LandmarkMeasurementPair> measurements;
  for (const auto& lmk_ptr : static_landmarks) {
    MEASUREMENT m = lmk_ptr->getMeasurement(this->frame_id);
    measurements.push_back(std::make_pair(lmk_ptr, m));
  }
  return measurements;
}

template <typename MEASUREMENT>
std::vector<typename FrameNode<MEASUREMENT>::LandmarkMeasurementPair>
FrameNode<MEASUREMENT>::getDynamicMeasurements() const {
  std::vector<LandmarkMeasurementPair> measurements;
  for (const auto& lmk_ptr : dynamic_landmarks) {
    const MEASUREMENT m = lmk_ptr->getMeasurement(this->frame_id);
    measurements.push_back(std::make_pair(lmk_ptr, m));
  }
  return measurements;
}

template <typename MEASUREMENT>
std::vector<typename FrameNode<MEASUREMENT>::LandmarkMeasurementPair>
FrameNode<MEASUREMENT>::getDynamicMeasurements(ObjectId object_id) const {
  std::vector<LandmarkMeasurementPair> measurements;
  for (const auto& lmk_ptr : dynamic_landmarks) {
    if (lmk_ptr->getObjectId() == object_id) {
      const MEASUREMENT m = lmk_ptr->getMeasurement(this->frame_id);
      measurements.push_back(std::make_pair(lmk_ptr, m));
    }
  }
  return measurements;
}

/// LandmarkNode
template <typename MEASUREMENT>
int LandmarkNode<MEASUREMENT>::getId() const {
  return (int)tracklet_id;
}

template <typename MEASUREMENT>
ObjectId LandmarkNode<MEASUREMENT>::getObjectId() const {
  return object_id;
}

template <typename MEASUREMENT>
bool LandmarkNode<MEASUREMENT>::isStatic() const {
  return object_id == background_label;
}

template <typename MEASUREMENT>
size_t LandmarkNode<MEASUREMENT>::numObservations() const {
  return frames_seen_.size();
}

template <typename MEASUREMENT>
void LandmarkNode<MEASUREMENT>::add(FrameNodePtr<MEASUREMENT> frame_node,
                                    const MEASUREMENT& measurement) {
  frames_seen_.insert(frame_node);

  // add measurement to map
  // first check that we dont already have a measurement at this frame
  if (measurements_.exists(frame_node)) {
    throw DynosamException("Unable to add new measurement to landmark node " +
                           std::to_string(this->getId()) + " at frame " +
                           std::to_string(frame_node->getId()) +
                           " as a measurement already exists at this frame!");
  }

  measurements_.insert2(frame_node, measurement);

  CHECK_EQ(frames_seen_.size(), measurements_.size());
}

template <typename MEASUREMENT>
bool LandmarkNode<MEASUREMENT>::seenAtFrame(FrameId frame_id) const {
  return frames_seen_.exists(frame_id);
}

template <typename MEASUREMENT>
bool LandmarkNode<MEASUREMENT>::hasMeasurement(FrameId frame_id) const {
  return this->seenAtFrame(frame_id);
}

template <typename MEASUREMENT>
const MEASUREMENT& LandmarkNode<MEASUREMENT>::getMeasurement(
    FrameNodePtr<MEASUREMENT> frame_node) const {
  CHECK_NOTNULL(frame_node);
  if (!hasMeasurement(frame_node->frame_id)) {
    throw DynosamException("Missing measurement in landmark node with id " +
                           std::to_string(tracklet_id) + " at frame " +
                           std::to_string(frame_node->frame_id));
  }
  return measurements_.at(frame_node);
}

template <typename MEASUREMENT>
const MEASUREMENT& LandmarkNode<MEASUREMENT>::getMeasurement(
    FrameId frame_id) const {
  if (!seenAtFrame(frame_id)) {
    throw DynosamException("Missing measurement in landmark node with id " +
                           std::to_string(tracklet_id) + " at frame " +
                           std::to_string(frame_id));
  }
  return getMeasurement(this->map_ptr_->template getFrame(frame_id));
}

template <typename MEASUREMENT>
gtsam::Key LandmarkNode<MEASUREMENT>::makeStaticKey() const {
  const auto key = StaticLandmarkSymbol(this->tracklet_id);
  if (!this->isStatic()) {
    throw InvalidLandmarkQuery(
        key, "Static estimate requested but landmark is dynamic!");
  }
  return key;
}

template <typename MEASUREMENT>
gtsam::Key LandmarkNode<MEASUREMENT>::makeDynamicKey(FrameId frame_id) const {
  return (gtsam::Key)makeDynamicSymbol(frame_id);
}

template <typename MEASUREMENT>
DynamicPointSymbol LandmarkNode<MEASUREMENT>::makeDynamicSymbol(
    FrameId frame_id) const {
  const auto key = DynamicLandmarkSymbol(frame_id, this->tracklet_id);
  if (this->isStatic()) {
    throw InvalidLandmarkQuery(
        key, "Dynamic estimate requested but landmark is static!");
  }
  return key;
}

/// ObjectNode
template <typename MEASUREMENT>
int ObjectNode<MEASUREMENT>::getId() const {
  return (int)object_id;
}

template <typename MEASUREMENT>
FrameNodePtrSet<MEASUREMENT> ObjectNode<MEASUREMENT>::getSeenFrames() const {
  FrameNodePtrSet<MEASUREMENT> seen_frames;
  for (const auto& lmks : dynamic_landmarks) {
    seen_frames.merge(lmks->getSeenFrames());
  }
  return seen_frames;
}

<<<<<<< HEAD
// template<typename MEASUREMENT>
// gtsam::FastMap<FrameId, gtsam::Pose3>
// ObjectNode<MEASUREMENT>::computeComposedPoseMap(const
// GroundTruthPacketMap::Optional& gt_packet_map) const {
//     //similar logic to how we compute the poses from the gt in the frontend
//     //if init_translation_from_gt -> take the translation part from gt else
//     compute the centroid of the point cloud at the first seen frame
//     //always take rotation from gt currently

//     //first seen frame (ie t = 0, for this object)
//     const FrameId frame_k_0 = this->getFirstSeenFrame();
//     const ObjectId obejct_id = this->getId();

//     const auto& seen_frames = this->getSeenFrames();

//     auto frame_itr = seen_frames.begin();
//     //advance itr one so we're now at the second frame
//     std::advance(frame_itr, 1);

//     for(auto itr = frame_itr; itr != seen_frames.end(); itr++) {
//         auto frame_node_ptr_k = *itr;
//         const FrameId frame_id_k = frame_node_ptr_k->getId();

//         auto prev_itr = itr;
//         std::advance(prev_itr, -1);
//         CHECK(prev_itr != seen_frames.end());

//         auto frame_node_ptr_k_1 = *prev_itr;
//         const FrameId frame_id_k_1 = frame_node_ptr_k_1->getID();
//         CHECK_EQ(frame_id_k_1 + 1, frame_id_k);

//         const auto [centroid_k, result_k] =
//         frame_node_ptr_k->computeObjectCentroid(object_id); const auto
//         [centroid_k_1, result_k_1] =
//         frame_node_ptr_k_1->computeObjectCentroid(object_id);

//         CHECK(result_k);
//         CHECK(result_k_1);

//     }

// }

// template<typename MEASUREMENT>
// gtsam::FastMap<FrameId, gtsam::Pose3>
// ObjectNode<MEASUREMENT>::computeComposedPoseMap(const
// GroundTruthPacketMap::Optional& gt_packet_map) const {
//     //similar logic to how we compute the poses from the gt in the frontend
//     //if init_translation_from_gt -> take the translation part from gt else
//     compute the centroid of the point cloud at the first seen frame
//     //always take rotation from gt currently

//     //first seen frame (ie t = 0, for this object)
//     const FrameId frame_k_0 = this->getFirstSeenFrame();
//     const ObjectId obejct_id = this->getId();

//     const auto& seen_frames = this->getSeenFrames();

//     //need gt pose for rotation even if not for translation
//     CHECK(gt_packet_map.exists(frame_k_0)) << "Cannot initalise object poses
//     for viz using gt as the ground truth does not exist for frame " <<
//     frame_k_0; const GroundTruthInputPacket& gt_packet_k_0 =
//     gt_packet_map.at(frame_k_0);

//     ObjectPoseGT object_pose_gt_0;
//     if(!gt_packet_k_0.getObject(object_id, object_pose_gt_0)) {
//         LOG(ERROR) << "Object Id " << object_id <<  " cannot be found in the
//         gt packet. Unable to initalise object starting point use gt pose.
//         Skipping!"; return gtsam::FastMap<FrameId, gtsam::Pose3>{};
//     }

//     gtsam::Pose3 starting_pose = object_pose_gt_0.L_world_;

//     auto init_translation_from_centroid = [=, &seen_frames](const
//     ObjectPoseGT& object_pose_gt, FrameId frame_id, ObjectId object_id,
//     gtsam::Pose3& pose) -> bool {
//         CHECK_EQ(object_pose_gt.frame_id_, frame_id);
//         CHECK_EQ(object_pose_gt.object_id_, object_id);

//         //get estimates from the map using the latest values
//         auto frame_itr = seen_frames.find(frame_id);
//         const auto& frame_node = *frame_itr;
//         if(!frame_node) {
//             LOG(WARNING) << "Cannot compute centroid of object " << object_id
//             << " at frame " << frame_id << " as it did not appear at this
//             frame"; return false;
//         }

//         const StatusLandmarkEstimates& dynamic_lmks =
//         frame_node->getDynamicLandmarkEstimates(obejct_id);
//         //convert to point cloud -> should be a map with only one map in it
//         CloudPerObject object_clouds = groupObjectCloud(dynamic_lmks,
//         frame_node->getPoseEstimate().get()); if(object_clouds.size() == 0) {
//             LOG(WARNING) << "Cannot object clouds from dynamic landmarks of "
//             << object_id << " and frame " << frame_id << "!! "
//                 << " # Dynamic lmks in the map for this object at this frame
//                 was " << dynamic_lmks.size();
//             return false;
//         }
//         CHECK_EQ(object_clouds.size(), 1);
//         CHECK(object_clouds.exists(obejct_id));

//         const auto dynamic_point_cloud = object_clouds.at(object_id);
//         pcl::PointXYZ centroid;
//         pcl::computeCentroid(dynamic_point_cloud, centroid);

//         gtsam::Point3 translation = pclPointToGtsam(centroid);

//         //update starting pose with the computed translation (ie.e centroid)
//         pose = gtsam::Pose3(object_pose_gt_0.L_world_.rotation(),
//         translation); return true;
//     };

//     if(!init_translation_from_gt) {
//         //set starting pose with the centroid of the object cloud at
//         frame_k_0 and the rotation of the ground truth object pose
//         if(!init_translation_from_centroid(object_pose_gt_0, frame_k_0,
//         obejct_id, starting_pose)) {
//             LOG(WARNING) << "Cannot compute starting centroid of object " <<
//             object_id << " and first frame " << frame_k_0 << "!!"; return
//             gtsam::FastMap<FrameId, gtsam::Pose3>{};
//         }
//     }

//     gtsam::FastMap<FrameId, gtsam::Pose3> pose_map;
//     pose_map.insert2(frame_k_0, starting_pose);

//     auto frame_itr = seen_frames.begin();
//     //advance itr one so we're now at the second frame
//     std::advance(frame_itr, 1);

//     for(auto itr = frame_itr; itr != seen_frames.end(); itr++) {
//         auto frame_node_ptr = *itr;
//         const FrameId frame_id_k = frame_node_ptr->getId();
//         const FrameId frame_id_k_1 = frame_id_k - 1u;

//         const StateQuery<gtsam::Pose3> motion_query =
//         frame_node_ptr->getObjectMotionEstimate(obejct_id); if(!motion_query)
//         {
//             LOG(WARNING) << "Cannot propofate pose of object " << object_id
//             << " to frame " << frame_id_k << " as the motion query failed.
//             Skipping";

//             //if the pose map has size 1, then we never propogate a motion
//             //no point returning this map as the evaluation will be skewed
//             since the first (and only pose)
//             //is constructed from the gt
//             if(pose_map.size() == 1) {
//                 return gtsam::FastMap<FrameId, gtsam::Pose3>{};
//             }
//             else {
//                 return pose_map;
//             }

//         }
//         else {
//             const gtsam::Pose3& prev_H_world_curr = motion_query.get();
//             CHECK(pose_map.exists(frame_id_k_1));

//             const gtsam::Pose3& object_pose_k_1 = pose_map.at(frame_id_k_1);
//             gtsam::Pose3 object_pose_k = prev_H_world_curr * object_pose_k_1;
//             pose_map.insert2(frame_id_k, object_pose_k);

//         }
//     }

//     return pose_map;
// }

// template<typename MEASUREMENT>
// gtsam::FastMap<FrameId, gtsam::Pose3>
// ObjectNode<MEASUREMENT>::computeEstimatedPoseMap() const {
//     gtsam::FastMap<FrameId, gtsam::Pose3> pose_map;

//     const auto& seen_frames = this->getSeenFrames();
//     for(auto itr = seen_frames.begin(); itr != seen_frames.end(); itr++) {
//         auto frame_node_ptr = *itr;
//         const FrameId frame_id_k = frame_node_ptr->getId();

//         gtsam::Pose3 pose_estimate;
//         if(this->hasPoseEstimate(frame_id_k, pose_estimate)) {
//             pose_map.insert2(frame_id_k, pose_estimate);
//         }
//     }

//     return pose_map;

// }

=======
>>>>>>> 218a44a3
template <typename MEASUREMENT>
FrameIds ObjectNode<MEASUREMENT>::getSeenFrameIds() const {
  return getSeenFrames().template collectIds<FrameId>();
}

template <typename MEASUREMENT>
LandmarkNodePtrSet<MEASUREMENT>
ObjectNode<MEASUREMENT>::getLandmarksSeenAtFrame(FrameId frame_id) const {
  LandmarkNodePtrSet<MEASUREMENT> seen_lmks;

  for (const auto& lmk : dynamic_landmarks) {
    // all frames this lmk was seen in
    const FrameNodePtrSet<MEASUREMENT>& frames = lmk->getSeenFrames();
    // lmk was observed at this frame
    if (frames.find(frame_id) != frames.end()) {
      seen_lmks.insert(lmk);
    }
  }
  return seen_lmks;
}

}  // namespace dyno<|MERGE_RESOLUTION|>--- conflicted
+++ resolved
@@ -240,198 +240,6 @@
   return seen_frames;
 }
 
-<<<<<<< HEAD
-// template<typename MEASUREMENT>
-// gtsam::FastMap<FrameId, gtsam::Pose3>
-// ObjectNode<MEASUREMENT>::computeComposedPoseMap(const
-// GroundTruthPacketMap::Optional& gt_packet_map) const {
-//     //similar logic to how we compute the poses from the gt in the frontend
-//     //if init_translation_from_gt -> take the translation part from gt else
-//     compute the centroid of the point cloud at the first seen frame
-//     //always take rotation from gt currently
-
-//     //first seen frame (ie t = 0, for this object)
-//     const FrameId frame_k_0 = this->getFirstSeenFrame();
-//     const ObjectId obejct_id = this->getId();
-
-//     const auto& seen_frames = this->getSeenFrames();
-
-//     auto frame_itr = seen_frames.begin();
-//     //advance itr one so we're now at the second frame
-//     std::advance(frame_itr, 1);
-
-//     for(auto itr = frame_itr; itr != seen_frames.end(); itr++) {
-//         auto frame_node_ptr_k = *itr;
-//         const FrameId frame_id_k = frame_node_ptr_k->getId();
-
-//         auto prev_itr = itr;
-//         std::advance(prev_itr, -1);
-//         CHECK(prev_itr != seen_frames.end());
-
-//         auto frame_node_ptr_k_1 = *prev_itr;
-//         const FrameId frame_id_k_1 = frame_node_ptr_k_1->getID();
-//         CHECK_EQ(frame_id_k_1 + 1, frame_id_k);
-
-//         const auto [centroid_k, result_k] =
-//         frame_node_ptr_k->computeObjectCentroid(object_id); const auto
-//         [centroid_k_1, result_k_1] =
-//         frame_node_ptr_k_1->computeObjectCentroid(object_id);
-
-//         CHECK(result_k);
-//         CHECK(result_k_1);
-
-//     }
-
-// }
-
-// template<typename MEASUREMENT>
-// gtsam::FastMap<FrameId, gtsam::Pose3>
-// ObjectNode<MEASUREMENT>::computeComposedPoseMap(const
-// GroundTruthPacketMap::Optional& gt_packet_map) const {
-//     //similar logic to how we compute the poses from the gt in the frontend
-//     //if init_translation_from_gt -> take the translation part from gt else
-//     compute the centroid of the point cloud at the first seen frame
-//     //always take rotation from gt currently
-
-//     //first seen frame (ie t = 0, for this object)
-//     const FrameId frame_k_0 = this->getFirstSeenFrame();
-//     const ObjectId obejct_id = this->getId();
-
-//     const auto& seen_frames = this->getSeenFrames();
-
-//     //need gt pose for rotation even if not for translation
-//     CHECK(gt_packet_map.exists(frame_k_0)) << "Cannot initalise object poses
-//     for viz using gt as the ground truth does not exist for frame " <<
-//     frame_k_0; const GroundTruthInputPacket& gt_packet_k_0 =
-//     gt_packet_map.at(frame_k_0);
-
-//     ObjectPoseGT object_pose_gt_0;
-//     if(!gt_packet_k_0.getObject(object_id, object_pose_gt_0)) {
-//         LOG(ERROR) << "Object Id " << object_id <<  " cannot be found in the
-//         gt packet. Unable to initalise object starting point use gt pose.
-//         Skipping!"; return gtsam::FastMap<FrameId, gtsam::Pose3>{};
-//     }
-
-//     gtsam::Pose3 starting_pose = object_pose_gt_0.L_world_;
-
-//     auto init_translation_from_centroid = [=, &seen_frames](const
-//     ObjectPoseGT& object_pose_gt, FrameId frame_id, ObjectId object_id,
-//     gtsam::Pose3& pose) -> bool {
-//         CHECK_EQ(object_pose_gt.frame_id_, frame_id);
-//         CHECK_EQ(object_pose_gt.object_id_, object_id);
-
-//         //get estimates from the map using the latest values
-//         auto frame_itr = seen_frames.find(frame_id);
-//         const auto& frame_node = *frame_itr;
-//         if(!frame_node) {
-//             LOG(WARNING) << "Cannot compute centroid of object " << object_id
-//             << " at frame " << frame_id << " as it did not appear at this
-//             frame"; return false;
-//         }
-
-//         const StatusLandmarkEstimates& dynamic_lmks =
-//         frame_node->getDynamicLandmarkEstimates(obejct_id);
-//         //convert to point cloud -> should be a map with only one map in it
-//         CloudPerObject object_clouds = groupObjectCloud(dynamic_lmks,
-//         frame_node->getPoseEstimate().get()); if(object_clouds.size() == 0) {
-//             LOG(WARNING) << "Cannot object clouds from dynamic landmarks of "
-//             << object_id << " and frame " << frame_id << "!! "
-//                 << " # Dynamic lmks in the map for this object at this frame
-//                 was " << dynamic_lmks.size();
-//             return false;
-//         }
-//         CHECK_EQ(object_clouds.size(), 1);
-//         CHECK(object_clouds.exists(obejct_id));
-
-//         const auto dynamic_point_cloud = object_clouds.at(object_id);
-//         pcl::PointXYZ centroid;
-//         pcl::computeCentroid(dynamic_point_cloud, centroid);
-
-//         gtsam::Point3 translation = pclPointToGtsam(centroid);
-
-//         //update starting pose with the computed translation (ie.e centroid)
-//         pose = gtsam::Pose3(object_pose_gt_0.L_world_.rotation(),
-//         translation); return true;
-//     };
-
-//     if(!init_translation_from_gt) {
-//         //set starting pose with the centroid of the object cloud at
-//         frame_k_0 and the rotation of the ground truth object pose
-//         if(!init_translation_from_centroid(object_pose_gt_0, frame_k_0,
-//         obejct_id, starting_pose)) {
-//             LOG(WARNING) << "Cannot compute starting centroid of object " <<
-//             object_id << " and first frame " << frame_k_0 << "!!"; return
-//             gtsam::FastMap<FrameId, gtsam::Pose3>{};
-//         }
-//     }
-
-//     gtsam::FastMap<FrameId, gtsam::Pose3> pose_map;
-//     pose_map.insert2(frame_k_0, starting_pose);
-
-//     auto frame_itr = seen_frames.begin();
-//     //advance itr one so we're now at the second frame
-//     std::advance(frame_itr, 1);
-
-//     for(auto itr = frame_itr; itr != seen_frames.end(); itr++) {
-//         auto frame_node_ptr = *itr;
-//         const FrameId frame_id_k = frame_node_ptr->getId();
-//         const FrameId frame_id_k_1 = frame_id_k - 1u;
-
-//         const StateQuery<gtsam::Pose3> motion_query =
-//         frame_node_ptr->getObjectMotionEstimate(obejct_id); if(!motion_query)
-//         {
-//             LOG(WARNING) << "Cannot propofate pose of object " << object_id
-//             << " to frame " << frame_id_k << " as the motion query failed.
-//             Skipping";
-
-//             //if the pose map has size 1, then we never propogate a motion
-//             //no point returning this map as the evaluation will be skewed
-//             since the first (and only pose)
-//             //is constructed from the gt
-//             if(pose_map.size() == 1) {
-//                 return gtsam::FastMap<FrameId, gtsam::Pose3>{};
-//             }
-//             else {
-//                 return pose_map;
-//             }
-
-//         }
-//         else {
-//             const gtsam::Pose3& prev_H_world_curr = motion_query.get();
-//             CHECK(pose_map.exists(frame_id_k_1));
-
-//             const gtsam::Pose3& object_pose_k_1 = pose_map.at(frame_id_k_1);
-//             gtsam::Pose3 object_pose_k = prev_H_world_curr * object_pose_k_1;
-//             pose_map.insert2(frame_id_k, object_pose_k);
-
-//         }
-//     }
-
-//     return pose_map;
-// }
-
-// template<typename MEASUREMENT>
-// gtsam::FastMap<FrameId, gtsam::Pose3>
-// ObjectNode<MEASUREMENT>::computeEstimatedPoseMap() const {
-//     gtsam::FastMap<FrameId, gtsam::Pose3> pose_map;
-
-//     const auto& seen_frames = this->getSeenFrames();
-//     for(auto itr = seen_frames.begin(); itr != seen_frames.end(); itr++) {
-//         auto frame_node_ptr = *itr;
-//         const FrameId frame_id_k = frame_node_ptr->getId();
-
-//         gtsam::Pose3 pose_estimate;
-//         if(this->hasPoseEstimate(frame_id_k, pose_estimate)) {
-//             pose_map.insert2(frame_id_k, pose_estimate);
-//         }
-//     }
-
-//     return pose_map;
-
-// }
-
-=======
->>>>>>> 218a44a3
 template <typename MEASUREMENT>
 FrameIds ObjectNode<MEASUREMENT>::getSeenFrameIds() const {
   return getSeenFrames().template collectIds<FrameId>();
