/*
 *   Copyright (c) 2023 ACFR-RPG, University of Sydney, Jesse Morris (jesse.morris@sydney.edu.au)
 *   All rights reserved.

 *   Permission is hereby granted, free of charge, to any person obtaining a copy
 *   of this software and associated documentation files (the "Software"), to deal
 *   in the Software without restriction, including without limitation the rights
 *   to use, copy, modify, merge, publish, distribute, sublicense, and/or sell
 *   copies of the Software, and to permit persons to whom the Software is
 *   furnished to do so, subject to the following conditions:

 *   The above copyright notice and this permission notice shall be included in all
 *   copies or substantial portions of the Software.

 *   THE SOFTWARE IS PROVIDED "AS IS", WITHOUT WARRANTY OF ANY KIND, EXPRESS OR
 *   IMPLIED, INCLUDING BUT NOT LIMITED TO THE WARRANTIES OF MERCHANTABILITY,
 *   FITNESS FOR A PARTICULAR PURPOSE AND NONINFRINGEMENT. IN NO EVENT SHALL THE
 *   AUTHORS OR COPYRIGHT HOLDERS BE LIABLE FOR ANY CLAIM, DAMAGES OR OTHER
 *   LIABILITY, WHETHER IN AN ACTION OF CONTRACT, TORT OR OTHERWISE, ARISING FROM,
 *   OUT OF OR IN CONNECTION WITH THE SOFTWARE OR THE USE OR OTHER DEALINGS IN THE
 *   SOFTWARE.
 */

#pragma once

#include "dynosam/common/Types.hpp"
#include "dynosam/frontend/vision/Frame.hpp"
#include "dynosam/common/Camera.hpp"
#include "dynosam/frontend/vision/VisionTools.hpp"

#include <optional>
#include <gtsam/geometry/triangulation.h>


namespace dyno {

namespace mono_backend_tools {


/**
 * @brief Triangulation of a point cluster with rotation compensated
 * Solves for the 3D positions (approximation) of a point cluster at the previous timestep given the 2D observations in two camera frames
 *
 */

gtsam::Point3Vector triangulatePoint3Vector(
  const gtsam::Pose3& X_world_camera_prev,
  const gtsam::Pose3& X_world_camera_curr,
  const gtsam::Matrix3& intrinsic,
  const gtsam::Point2Vector& observation_prev,
  const gtsam::Point2Vector& observation_curr,
  const gtsam::Matrix3& obj_rotation);

gtsam::Point3Vector triangulatePoint3VectorNonExpanded(
  const gtsam::Pose3& X_world_camera_prev,
  const gtsam::Pose3& X_world_camera_curr,
  const gtsam::Matrix3& intrinsic,
  const gtsam::Point2Vector& observation_prev,
  const gtsam::Point2Vector& observation_curr,
  const gtsam::Matrix3& obj_rotation);

gtsam::Point3Vector depthsToPoints(const gtsam::Matrix3& intrinsic, const Eigen::VectorXd& depths, const gtsam::Point2Vector& observations);

Eigen::VectorXd pointsToDepths(const gtsam::Matrix3& intrinsic, const gtsam::Point3Vector& points);

bool checkClusterViaStd(const double std_thres, const Eigen::VectorXd& depths);

std::optional<double> estimateDepthFromRoad(
  const gtsam::Pose3& X_world_camera_prev,
  const gtsam::Pose3& X_world_camera_curr,
  const Camera::Ptr camera,
  const cv::Mat& prev_semantic_mask,
  const cv::Mat& curr_semantic_mask,
  const cv::Mat& prev_optical_flow,
  const ObjectId obj_id);

<<<<<<< HEAD
double estimateDepthFromDimension(const cv::Mat semantic_mask,
                                  const Camera::Ptr camera,
                                  const ObjectId obj_id,
=======
double estimateDepthFromDimension(const cv::Mat& semantic_mask, 
                                  const Camera::Ptr camera, 
                                  const ObjectId obj_id, 
>>>>>>> a7685855
                                  const double obj_width);

bool validateScaleConsistency(const gtsam::Point3Vector& prev_points, 
                              const gtsam::Point3Vector& curr_points, 
                              double scale_ratio_thres);

} //mono_backend_tools
} //dyno<|MERGE_RESOLUTION|>--- conflicted
+++ resolved
@@ -74,19 +74,14 @@
   const cv::Mat& prev_optical_flow,
   const ObjectId obj_id);
 
-<<<<<<< HEAD
-double estimateDepthFromDimension(const cv::Mat semantic_mask,
+
+double estimateDepthFromDimension(const cv::Mat& semantic_mask,
                                   const Camera::Ptr camera,
                                   const ObjectId obj_id,
-=======
-double estimateDepthFromDimension(const cv::Mat& semantic_mask, 
-                                  const Camera::Ptr camera, 
-                                  const ObjectId obj_id, 
->>>>>>> a7685855
                                   const double obj_width);
 
-bool validateScaleConsistency(const gtsam::Point3Vector& prev_points, 
-                              const gtsam::Point3Vector& curr_points, 
+bool validateScaleConsistency(const gtsam::Point3Vector& prev_points,
+                              const gtsam::Point3Vector& curr_points,
                               double scale_ratio_thres);
 
 } //mono_backend_tools
