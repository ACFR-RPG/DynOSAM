/*
 *   Copyright (c) 2024 ACFR-RPG, University of Sydney, Jesse Morris
 (jesse.morris@sydney.edu.au)
 *   All rights reserved.

 *   Permission is hereby granted, free of charge, to any person obtaining a
 copy
 *   of this software and associated documentation files (the "Software"), to
 deal
 *   in the Software without restriction, including without limitation the
 rights
 *   to use, copy, modify, merge, publish, distribute, sublicense, and/or sell
 *   copies of the Software, and to permit persons to whom the Software is
 *   furnished to do so, subject to the following conditions:

 *   The above copyright notice and this permission notice shall be included in
 all
 *   copies or substantial portions of the Software.

 *   THE SOFTWARE IS PROVIDED "AS IS", WITHOUT WARRANTY OF ANY KIND, EXPRESS OR
 *   IMPLIED, INCLUDING BUT NOT LIMITED TO THE WARRANTIES OF MERCHANTABILITY,
 *   FITNESS FOR A PARTICULAR PURPOSE AND NONINFRINGEMENT. IN NO EVENT SHALL THE
 *   AUTHORS OR COPYRIGHT HOLDERS BE LIABLE FOR ANY CLAIM, DAMAGES OR OTHER
 *   LIABILITY, WHETHER IN AN ACTION OF CONTRACT, TORT OR OTHERWISE, ARISING
 FROM,
 *   OUT OF OR IN CONNECTION WITH THE SOFTWARE OR THE USE OR OTHER DEALINGS IN
 THE
 *   SOFTWARE.
 */
#pragma once

#include <gtsam/base/numericalDerivative.h>
#include <gtsam/geometry/triangulation.h>
#include <gtsam/linear/GaussianFactorGraph.h>  //needed for triangulate
#include <gtsam/nonlinear/LevenbergMarquardtOptimizer.h>  //needed for triangulate

#include "dynosam/backend/Accessor.hpp"
#include "dynosam/backend/BackendDefinitions.hpp"
#include "dynosam/backend/Formulation.hpp"
#include "dynosam/factors/HybridFormulationFactors.hpp"
#include "dynosam_common/StructuredContainers.hpp"  //for FrameRange
#include "dynosam_common/Types.hpp"                 //only needed for factors
#include "dynosam_opt/Map.hpp"

namespace dyno {

template <size_t DIM, typename MOTION, typename POSE>
struct MotionFactorTraits {
  static constexpr size_t ZDim = DIM;
  using Motion = MOTION;
  using Pose = POSE;

  using Motions = std::vector<Motion, Eigen::aligned_allocator<Motion>>;
  using Poses = std::vector<Pose, Eigen::aligned_allocator<Pose>>;

  //! Measurement dimension
  using Z = Eigen::Matrix<double, ZDim, 1>;
  using ZVector = std::vector<Z, Eigen::aligned_allocator<Z>>;

  //! Motion dimension
  static constexpr size_t HDim =
      static_cast<size_t>(gtsam::traits<Motion>::dimension);
  //! Pose dimension
  static constexpr size_t XDim =
      static_cast<size_t>(gtsam::traits<Pose>::dimension);
  static constexpr size_t HessianDim = HDim + XDim;
  //! G blocks (derivatives wrt motion, H)
  using MatrixGD = Eigen::Matrix<double, ZDim, HDim>;
  //! F blocks (derivatives wrt pose, X)
  using MatrixFD = Eigen::Matrix<double, ZDim, XDim>;
  //! E blocks (derivatives wrt point, m)
  using MatrixED = Eigen::Matrix<double, ZDim, ZDim>;
  //! Combined GF blocks for Schur compliment
  using MatrixGFD = Eigen::Matrix<double, ZDim, HessianDim>;

  using GBlocks = std::vector<MatrixGD, Eigen::aligned_allocator<MatrixGD>>;
  using FBlocks = std::vector<MatrixFD, Eigen::aligned_allocator<MatrixFD>>;
  using EBlocks = std::vector<MatrixED, Eigen::aligned_allocator<MatrixED>>;
  using GFBlocks = std::vector<MatrixGFD, Eigen::aligned_allocator<MatrixGFD>>;
};

struct SmartMotionFactorParams {
  //! Threshold to decide whether to re-triangulate
  double retriangulation_threshold = 1e-5;
  double landmark_distance_threshold = -1;
  double dyanmic_outlier_rejection_threshold = -1;
};

// should be object centric smart factor... :)
template <size_t DIM = 3u, typename MOTION = gtsam::Pose3,
          typename POSE = gtsam::Pose3>
class SmartMotionFactor : public gtsam::NonlinearFactor,
                          MotionFactorTraits<DIM, MOTION, POSE> {
 public:
  using Base = gtsam::NonlinearFactor;
  using This = SmartMotionFactor<DIM, MOTION, POSE>;
  using MotionTraits = MotionFactorTraits<DIM, MOTION, POSE>;
  using shared_ptr = boost::shared_ptr<This>;

  static constexpr size_t ZDim = MotionTraits::ZDim;
  static constexpr size_t HDim = MotionTraits::HDim;
  static constexpr size_t XDim = MotionTraits::XDim;

  using typename MotionTraits::Z;
  using typename MotionTraits::ZVector;

  using typename MotionTraits::Motion;
  using typename MotionTraits::Pose;

  using typename MotionTraits::Motions;
  using typename MotionTraits::Poses;

  using typename MotionTraits::MatrixED;
  using typename MotionTraits::MatrixFD;
  using typename MotionTraits::MatrixGD;
  using typename MotionTraits::MatrixGFD;

  using typename MotionTraits::EBlocks;
  using typename MotionTraits::FBlocks;
  using typename MotionTraits::GBlocks;
  using typename MotionTraits::GFBlocks;

  static constexpr int HessianDim = MotionTraits::HessianDim;

  SmartMotionFactor(const gtsam::Pose3& L_e,
                    const gtsam::SharedNoiseModel& noise_model,
                    const SmartMotionFactorParams& params = {},
                    std::optional<gtsam::Point3> initial_point_l = {})
      : Base(), L_e_(L_e), noise_model_(noise_model), params_(params) {
    if (initial_point_l) {
      result_ = gtsam::TriangulationResult(initial_point_l.value());
    }
  }
  ~SmartMotionFactor() {}

 public:
  /// Return the dimension (number of rows!) of the factor.
  size_t dim() const override { return ZDim * this->measured_.size(); }

  void add(const Z& measured, const gtsam::Key& motion_key,
           const gtsam::Key& pose_key) {
    if (std::find(keys_.begin(), keys_.end(), motion_key) != keys_.end()) {
      throw std::runtime_error(
          "SmartMotionFactor::add: adding duplicate measurement for motion "
          "key.");
    }
    if (std::find(keys_.begin(), keys_.end(), pose_key) != keys_.end()) {
      throw std::runtime_error(
          "SmartMotionFactor::add: adding duplicate measurement for pose key.");
    }

    this->measured_.push_back(measured);

    this->keys_.push_back(motion_key);
    this->keys_.push_back(pose_key);
    this->motion_keys_.push_back(motion_key);
    this->pose_keys_.push_back(pose_key);
  }

  void print(const std::string& s = "",
             const gtsam::KeyFormatter& keyFormatter =
                 DynosamKeyFormatter) const override {
    std::cout << s << "SmartMotionFactor\n";
    std::cout << "result:\n" << result_ << std::endl;
    Base::print("", DynosamKeyFormatter);
  }

  /// Return the 2D measurements (ZDim, in general).
  const ZVector& measured() const { return measured_; }

  size_t numMeasurements() const { return this->measured_.size(); }

  // these are no longer in Base::key order!! does this matter?!
  Motions motions(const gtsam::Values& values) const {
    Motions motions;
    for (const auto& k : motion_keys_) {
      motions.push_back(values.at<Motion>(k));
    }
    return motions;
  }

  Poses poses(const gtsam::Values& values) const {
    Poses poses;
    for (const auto& k : pose_keys_) {
      poses.push_back(values.at<Pose>(k));
    }
    return poses;
  }

  /**
   * @brief Get the objects embedded frame {^WL_e} associated with this tracklet
   *
   * @return const gtsam::Pose3&
   */
  const gtsam::Pose3& embeddedFrame() const { return L_e_; }

  double totalReprojectionError(
      const Motions& motions, const Poses& poses,
      boost::optional<gtsam::Point3> external_point = {}) const {
    TriangulationResult point;

    // if (external_point) {
    //   point = TriangulationResult(*external_point);
    // } else {
    //   // do triangulation without updating the internal 3d point result
    //   point = triangulatePoint3Internal(motions, poses);
    // }

    if (external_point) {
      result_ = TriangulationResult(*external_point);
    } else {
      result_ = triangulateSafe(motions, poses);
    }

    if (result_) {
      // All good, just use version in base class
      return this->totalReprojectionError(motions, poses, *result_);
      // else if (params_.degeneracyMode == HANDLE_INFINITY) {
      //   // Otherwise, manage the exceptions with rotation-only factors
      //   Unit3 backprojected = cameras.front().backprojectPointAtInfinity(
      //       this->measured_.at(0));
      //   return totalReprojectionError(cameras, backprojected);
    } else {
      // if we don't want to manage the exceptions we discard the factor
      return 0.0;
    }
  }
  /**
   * Calculate the error of the factor.
   * This is the log-likelihood, e.g. \f$ 0.5(h(x)-z)^2/\sigma^2 \f$ in case of
   * Gaussian. In this class, we take the raw prediction error \f$ h(x)-z \f$,
   * ask the noise model to transform it to \f$ (h(x)-z)^2/\sigma^2 \f$, and
   * then multiply by 0.5. Will be used in "error(Values)" function required by
   * NonlinearFactor base class
   */
  double totalReprojectionError(const Motions& motions, const Poses& poses,
                                const gtsam::Point3& point_l) const {
    gtsam::Vector error = whitenedError(motions, poses, point_l);
    return 0.5 * error.dot(error);
  }

  /**
   * Calculate vector of re-projection errors [h(x)-z] = [cameras.project(p) -
   * z], with the noise model applied.
   */
  gtsam::Vector whitenedError(const Motions& motions, const Poses& poses,
                              const gtsam::Point3& point_l) const {
    gtsam::Vector error = unwhitenedError(motions, poses, point_l);
    if (noise_model_) noise_model_->whitenInPlace(error);
    return error;
  }

  gtsam::Vector unwhitenedError(const Motions& motions, const Poses& poses,
                                const gtsam::Point3& point_l,
                                GBlocks* Gs = nullptr, FBlocks* Fs = nullptr,
                                EBlocks* Es = nullptr) const {
    return This::reprojectionError(motions, poses, point_l, Gs, Fs, Es);
  }

  // TODO: clean up and provide better call structure
  // see SmartProjectionFactor where external point can be used to recalculate
  // the internal result?
  gtsam::Vector reprojectionError(const gtsam::Values& values) const {
    return reprojectionError(motions(values), poses(values));
  }

  template <class... OptArgs,
            typename = std::enable_if_t<sizeof...(OptArgs) != 0>>
  gtsam::Vector reprojectionError(const gtsam::Values& values,
                                  OptArgs&&... optArgs) const {
    return reprojectionError(motions(values), poses(values), (&optArgs)...);
  }

  template <class... OptArgs,
            typename = std::enable_if_t<sizeof...(OptArgs) != 0>>
  gtsam::Vector reprojectionError(const Motions& motions, const Poses& poses,
                                  OptArgs&&... optArgs) const {
    return reprojectionError(motions, poses, (&optArgs)...);
  }

  gtsam::Vector reprojectionError(const Motions& motions, const Poses& poses,
                                  GBlocks* Gs = nullptr, FBlocks* Fs = nullptr,
                                  EBlocks* Es = nullptr) const {
    // copy result to avoid using the mutable result_ in a const function that
    // is called by other heavily templated functions
    const auto result = result_;
    if (result) {
      return this->reprojectionError(motions, poses, *result, Gs, Fs, Es);
    } else {
      return Vector::Zero(ZDim * numMeasurements());
    }
  }

  double error(const gtsam::Values& c) const override {
    if (this->active(c)) {
      return totalReprojectionError(motions(c), poses(c));
    } else {  // else of active flag
      return 0.0;
    }
    return 0;
  }

  gtsam::TriangulationResult point() const { return result_; }
  gtsam::TriangulationResult point(const Values& values) const {
    return triangulateSafe(motions(values), poses(values));
  }

  //   std::shared_ptr<gtsam::GaussianFactor> linearize(
  //       const Values& c) const override {
  //     std::vector<gtsam::Matrix> A(size());

  //     Vector b = -unwhitenedError(x, A);
  //     // check(noiseModel_, b.size());

  //     // Whiten the corresponding system now
  //     if (noiseModel_) noiseModel_->WhitenSystem(A, b);

  //     // Fill in terms, needed to create JacobianFactor below
  //     std::vector<std::pair<Key, Matrix>> terms(size());
  //     for (size_t j = 0; j < size(); ++j) {
  //       terms[j].first = keys()[j];
  //       terms[j].second.swap(A[j]);
  //     }

  //     // TODO pass unwhitened + noise model to Gaussian factor
  //     using noiseModel::Constrained;
  //     if (noiseModel_ && noiseModel_->isConstrained())
  //       return GaussianFactor::shared_ptr(new JacobianFactor(
  //           terms, b,
  //           std::static_pointer_cast<Constrained>(noiseModel_)->unit()));
  //     else {
  //       return GaussianFactor::shared_ptr(new JacobianFactor(terms, b));
  //     }
  //   }

  boost::shared_ptr<gtsam::GaussianFactor> linearize(
      const gtsam::Values& c) const override {
    // TODo: when to retriangulate point?
    // linearizeDamped(values)
    return createHessianFactor(motions(c), poses(c));
    // return directQRElimination(motions(c), poses(c));
  }

  gtsam::SymmetricBlockMatrix createReducedMatrix(
      const gtsam::Values& c) const {
    return createReducedMatrix(motions(c), poses(c));
  }

  gtsam::SymmetricBlockMatrix createReducedMatrix(
      const Motions& motions, const Poses& poses, const double lambda = 0.0,
      bool diagonalDamping = false) const {
    // trinagulate safe -> get point which is used when getting the Jacobians
    // TODO: can we use the LOST values etc by making the cam pose: G = X.inv()
    // * H like we do for reprojection RANSAC? no degeneracy as we are 3D?

    GBlocks Gs;
    FBlocks Fs;
    EBlocks Es;
    gtsam::Vector b;

    // compute G, F, E and b blocks
    computeJacobiansWithTriangulatedPoint(motions, poses, Gs, Fs, Es, b);
    // TODO: add back in will fail tests!!!
    whitenJacobians(Gs, Fs, Es, b);

    const size_t m = numMeasurements();
    CHECK_EQ(m, Es.size());

    gtsam::Matrix E;
    EVectorToMatrix(Es, E);

    // gtsam::print(b, "b term Es ");
    // gtsam::print(E, "stacked Es ");

    // whiten Jacobians (how does this differ now we have 3?)
    // check difference between WhitenSystem and Whiten

    // do shuur compliment to get augmented Jacobian
    // no damping
    gtsam::Matrix EtE = E.transpose() * E;
    const Eigen::Matrix<double, N, N> P = (EtE).inverse();

    GFBlocks GFs;
    GFVectorsToGFBlocks(Gs, Fs, GFs);

    gtsam::SymmetricBlockMatrix augmentedHessian =
        SchurComplement(GFs, E, P, b);
    // how on earth to test

    // LOG(INFO) << augmentedHessian.full();
    // gtsam::Matrix view = augmentedHessian.selfadjointView();
    // LOG(INFO) << view;
    // LOG(INFO) << "Done";

    return augmentedHessian;
  }

  boost::shared_ptr<gtsam::GaussianFactor> directQRElimination(
      const Motions& motions, const Poses& poses) const {
    triangulateSafe(motions, poses);

    GBlocks Gs;
    FBlocks Fs;
    EBlocks Es;
    gtsam::Vector b;

    // compute G, F, E and b blocks
    computeJacobiansWithTriangulatedPoint(motions, poses, Gs, Fs, Es, b);

    // gtsam::SharedDiagonal noise_model =
    // std::dynamic_pointer_cast<gtsam::SharedDiagonal>(

    // )

    // gtsam::GaussianFactorGraph gfg;
    // gtsam::Symbol pointKey('p', 0);
    // for (size_t k = 0; k < Gs.size(); ++k) {
    //   gtsam::Key motion_key = this->motion_keys_.at(k);
    //   gtsam::Key pose_key = this->pose_keys_.at(k);

    //   const gtsam::Matrix& E = Es[k];
    //   const gtsam::Matrix& G = Gs[k];
    //   const gtsam::Matrix& F = Fs[k];
    //   gfg.add(pointKey, E, motion_key, G, pose_key, F,
    //       b.segment < ZDim > (ZDim * k), noise_model_);
    // }

    // gtsam::KeyVector variables;
    // variables.push_back(pointKey);
    // const auto [_, fg] = gfg.eliminatePartialSequential(variables,
    // gtsam::EliminateQR);

    // return boost::make_shared<gtsam::JacobianFactor>(*fg);
  }

  boost::shared_ptr<gtsam::RegularHessianFactor<HDim>> createHessianFactor(
      const Motions& motions, const Poses& poses, const double lambda = 0.0,
      bool diagonalDamping = false) const {
    // retriangulateHere!!!!!
    triangulateSafe(motions, poses);

    // if (params_.degeneracyMode == ZERO_ON_DEGENERACY && !result_) {
    // if (result_.outlier()) {
    //   return boost::make_shared<gtsam::RegularHessianFactor<HDim>>(
    //       this->keys_, constructSymmetricBlockMatrix(m));

    // }
    // else {
    gtsam::SymmetricBlockMatrix augmented_hessian =
        createReducedMatrix(motions, poses, lambda, diagonalDamping);
    return boost::make_shared<gtsam::RegularHessianFactor<HDim>>(
        this->keys_, augmented_hessian);
    // }
  }

  //  private:
  void computeJacobiansWithTriangulatedPoint(const Motions& motions,
                                             const Poses& poses, GBlocks& Gs,
                                             FBlocks& Fs, EBlocks& Es,
                                             gtsam::Vector& b) const {
    if (result_) {
      computeJacobians(motions, poses, *result_, Gs, Fs, Es, b);
    } else {
      // TODO: this is in place of the backprojectPointAtInfinity in the regular
      // SmartProjectionFactor... not sure what we sould do here?
      gtsam::Point3 projected = HybridObjectMotion::projectToObject3(
          poses.at(0), motions.at(0), embeddedFrame(), this->measured_.at(0));
      computeJacobians(motions, poses, projected, Gs, Fs, Es, b);
    }
  }

  void computeJacobians(const Motions& motions, const Poses& poses,
                        const gtsam::Point3& point_l, GBlocks& Gs, FBlocks& Fs,
                        EBlocks& Es, gtsam::Vector& b) const {
    b = -unwhitenedError(motions, poses, point_l, &Gs, &Fs, &Es);

    CHECK_EQ(motions.size(), Gs.size());
    CHECK_EQ(poses.size(), Fs.size());
  }

  void whitenJacobians(GBlocks& Gs, FBlocks& Fs, EBlocks& Es,
                       gtsam::Vector& b) const {
    CHECK(noise_model_);

    for (size_t i = 0; i < Gs.size(); i++) Gs[i] = noise_model_->Whiten(Gs[i]);
    for (size_t i = 0; i < Fs.size(); i++) Fs[i] = noise_model_->Whiten(Fs[i]);
    for (size_t i = 0; i < Es.size(); i++) Es[i] = noise_model_->Whiten(Es[i]);

    b = noise_model_->whiten(b);
  }

  // not actually const as modified result_
  const gtsam::TriangulationResult& triangulateSafe(const Motions& motions,
                                                    const Poses& poses) const {
    if (numMeasurements() < 2) {
      result_ = gtsam::TriangulationResult::Degenerate();
    }

    // what if result is {}?
    bool retriangulate = decideIfTriangulate(motions, poses);
    if (retriangulate) {
      // all triangulate safe logic from gtsam::triangulateSafe foes here,
      // including outlier rejection etc...
      result_ = triangulatePoint3Internal(motions, poses);
    }

    return result_;
  }

  // should be private
  // does triangulation anyway given motions points and measurements
  // does not modify any variables
  gtsam::TriangulationResult triangulatePoint3Internal(
      const Motions& motions, const Poses& poses) const {
    if (numMeasurements() < 2) {
      return gtsam::TriangulationResult::Degenerate();
    }

    gtsam::TriangulationResult result = triangulateLinear(motions, poses);
    if (result) {
      // should we always calculate the non-linear result?
      result = triangulateNonlinear(motions, poses, result.value());
      double max_repr_error = 0.0;
      const gtsam::Point3& m_object = *result;
      // Check landmark distance and re-projection errors to avoid outliers
      for (size_t i = 0; i < numMeasurements(); i++) {
        const auto& object_motion = motions.at(i);
        const auto& camera_pose = poses.at(i);

        const gtsam::Point3 m_camera = HybridObjectMotion::projectToCamera3(
            camera_pose, object_motion, embeddedFrame(), m_object);

        if (params_.landmark_distance_threshold > 0 &&
            gtsam::distance3(camera_pose.translation(), m_camera) >
                params_.landmark_distance_threshold) {
          return TriangulationResult::FarPoint();
        }

        const auto& z = measured_.at(i);
        gtsam::Vector3 reprojection_error = m_camera - z;
        max_repr_error = std::max(max_repr_error, reprojection_error.norm());
      }

      if (params_.dyanmic_outlier_rejection_threshold > 0 &&
          max_repr_error > params_.dyanmic_outlier_rejection_threshold) {
        return TriangulationResult::Outlier();
      }
    }
    return result;
  }

  gtsam::Vector reprojectionError(const Motions& motions, const Poses& poses,
                                  const gtsam::Point3& point_l,
                                  GBlocks* Gs = nullptr, FBlocks* Fs = nullptr,
                                  EBlocks* Es = nullptr) const {
    utils::TimingStatsCollector timer("smf_reprojectionError");
    CHECK_EQ(motions.size(), poses.size());
    const auto measurements = measured();
    CHECK_EQ(motions.size(), measurements.size());

    const size_t m = measurements.size();
    // expected z, ie h(x)
    ZVector z;
    z.reserve(m);

    // Allocate derivatives
    if (Es) Es->resize(m);
    if (Fs) Fs->resize(m);
    if (Gs) Gs->resize(m);

    // Project and fill derivatives
    for (size_t i = 0; i < m; i++) {
      MatrixGD Gi;
      MatrixFD Fi;
      MatrixED Ei;

      // given the point in the object frame and associated camera pose and
      // motion, project the point into the camera frame
      auto project = [&](const Motion& motioni, const Pose& posei,
                         const gtsam::Point3& point_l) -> Z {
        const gtsam::Point3 map_point_world = motioni * (L_e_ * point_l);
        return posei.inverse() * map_point_world;
      };

      Gi = gtsam::numericalDerivative31<gtsam::Vector3, gtsam::Pose3,
                                        gtsam::Pose3, gtsam::Point3>(
          project, motions.at(i), poses.at(i), point_l);

      Fi = gtsam::numericalDerivative32<gtsam::Vector3, gtsam::Pose3,
                                        gtsam::Pose3, gtsam::Point3>(
          project, motions.at(i), poses.at(i), point_l);

      Ei = gtsam::numericalDerivative33<gtsam::Vector3, gtsam::Pose3,
                                        gtsam::Pose3, gtsam::Point3>(
          project, motions.at(i), poses.at(i), point_l);

      z.emplace_back(project(motions.at(i), poses.at(i), point_l));
      if (Gs) (*Gs)[i] = Gi;
      if (Fs) (*Fs)[i] = Fi;
      if (Es) (*Es)[i] = Ei;
      // if (E) E->block<ZDim, N>(ZDim * i, 0) = Ei;
    }

    // Fill Error factor
    gtsam::Vector b(ZDim * m);
    CHECK_EQ(m, z.size());
    for (size_t i = 0, row = 0; i < m; i++, row += ZDim) {
      gtsam::Vector bi = gtsam::traits<Z>::Local(measurements[i], z[i]);
      // if (ZDim == 3 && std::isnan(bi(1))) {  // if it is a stereo point and
      // the
      //                                       // right pixel is missing (nan)
      //   bi(1) = 0;
      // }
      b.segment<ZDim>(row) = bi;
    }
    return b;
  }

  bool decideIfTriangulate(const Motions& motions, const Poses& poses) const {
    // Several calls to linearize will be done from the same linearization
    // point, hence it is not needed to re-triangulate. Note that this is not
    // yet "selecting linearization", that will come later, and we only check if
    // the current linearization is the "same" (up to tolerance) w.r.t. the last
    // time we triangulated the point.
    CHECK_EQ(motions.size(), poses.size());
    const auto measurements = measured();
    CHECK_EQ(motions.size(), measurements.size());

    const size_t m = measurements.size();

    // sanity check: this should never fail!
    CHECK_EQ(camera_poses_triangulation_.size(),
             object_motions_triangulation_.size());

    bool retriangulate = false;

    if (!result_) retriangulate = true;

    // Definitely true if we do not have a previous linearization point or the
    // new linearization point includes more poses.
    // Only check against poses since we know motions and poses have the same
    // size and the cached poses/motions should have the same size
    if (camera_poses_triangulation_.empty() ||
        poses.size() != camera_poses_triangulation_.size())
      retriangulate = true;

    // Otherwise, check poses and motions against cache.
    if (!retriangulate) {
      for (size_t i = 0; i < poses.size(); i++) {
        if (!poses[i].equals(camera_poses_triangulation_[i],
                             params_.retriangulation_threshold) ||
            !motions[i].equals(object_motions_triangulation_[i],
                               params_.retriangulation_threshold)) {
          retriangulate =
              true;  // at least two poses are different, hence we retriangulate
          break;
        }
      }
    }

    // Store the current poses used for triangulation if we will re-triangulate.
    if (retriangulate) {
      camera_poses_triangulation_.clear();
      camera_poses_triangulation_.reserve(m);

      object_motions_triangulation_.clear();
      object_motions_triangulation_.reserve(m);
      for (size_t i = 0; i < m; i++) {
        camera_poses_triangulation_.push_back(poses[i]);
        object_motions_triangulation_.push_back(motions[i]);
      }
    }

    return retriangulate;
  }

  // TODO: add in all gtsam::triangulateSafe checks and return a
  // TriangulationResult
  gtsam::TriangulationResult triangulateLinear(const Motions& motions,
                                               const Poses& poses) const {
    utils::TimingStatsCollector timer("smf_triangulateLinear");
    CHECK_EQ(motions.size(), poses.size());
    CHECK_EQ(motions.size(), measured_.size());

    // need at least two measurements to solve and must have at least 1
    // measurement or graph.optimise() will be empty
    if (numMeasurements() < 2) {
      return gtsam::TriangulationResult::Degenerate();
    }

    gtsam::Key point_key(1);

    gtsam::GaussianFactorGraph graph;

    auto diagonal_noise =
        gtsam::noiseModel::Diagonal::Sigmas(noise_model_->sigmas());

    for (size_t i = 0; i < measured_.size(); i++) {
      // This transform is such that A*m = z where m is th m_L and unknown
      gtsam::Pose3 A = HybridObjectMotion::projectToCamera3Transform(
          poses.at(i), motions.at(i), L_e_);
      // linearize the system
      gtsam::Matrix R = A.rotation().matrix();
      gtsam::Vector3 t = A.translation();

      // R * m_L + t = m_X = z
      // R * m_L = z - t
      gtsam::Vector rhs = measured_.at(i) - t;
      graph.add(gtsam::JacobianFactor(point_key, R, rhs, diagonal_noise));
    }

    // solve linear system by Cholesky Factorization
    gtsam::VectorValues result = graph.optimize();
    gtsam::Point3 m_L_est = result.at(point_key);
    return m_L_est;
  }

  gtsam::TriangulationResult triangulateNonlinear(
      const Motions& motions, const Poses& poses,
      const gtsam::Point3& m_L) const {
    utils::TimingStatsCollector timer("smf_triangulateNonlinear");
    CHECK_EQ(motions.size(), poses.size());
    CHECK_EQ(motions.size(), measured_.size());

    gtsam::Key point_key(1);

    // TODO: robust param
    gtsam::NonlinearFactorGraph graph;
    gtsam::Values values;
    values.insert(point_key, m_L);

    for (size_t i = 0; i < measured_.size(); i++) {
      graph.emplace_shared<ObjectPointTriangulationFactor>(
          point_key, poses.at(i), motions.at(i), L_e_, measured_.at(i),
          noise_model_  // should be robust!?
      );
    }

    gtsam::LevenbergMarquardtOptimizer problem(graph, values);
    gtsam::Values optimised_values = problem.optimize();
    return optimised_values.at<gtsam::Point3>(point_key);
  }

  // TODO: should actually check that Es is the size of the measurements
  // Pull into base class to have static and non static versions
  static void EVectorToMatrix(const EBlocks& Es, gtsam::Matrix& E) {
    size_t m = Es.size();

    E.resize(ZDim * m, ZDim);
    for (size_t i = 0; i < m; i++) {
      const MatrixED& Ei = Es.at(i);
      E.block<ZDim, ZDim>(ZDim * i, 0) = Ei;
    }
  }

  static void GFVectorsToGFBlocks(const GBlocks& Gs, const FBlocks& Fs,
                                  GFBlocks& GFs) {
    CHECK_EQ(Gs.size(), Fs.size());

    GFs.resize(Fs.size());

    for (size_t i = 0; i < Fs.size(); i++) {
      const MatrixGD& Gi = Gs.at(i);
      const MatrixFD& Fi = Fs.at(i);
      MatrixGFD GFi;

      // LOG(INFO) << "Gi:\n " << Gi;
      // LOG(INFO) << "Fi:\n " << Fi;
      // gtsam::print(Fi, "Fi ");

      // concat blocks horizontally
      GFi.block(0, 0, ZDim, HDim) = Gi;
      GFi.block(0, HDim, ZDim, XDim) = Fi;
      GFs[i] = GFi;

      // LOG(INFO) << "GFs[i]:\n " << GFs[i];

      // gtsam::print(GFs[i], "GFs[i] ");
    }
  }

  static constexpr int N = 3;  // point size //only used for schur compliment?

  static gtsam::SymmetricBlockMatrix constructSymmetricBlockMatrix(
      size_t m, std::optional<gtsam::Matrix> M = {}) {
    // Create a SymmetricBlockMatrix (augmented hessian, with extra row/column
    // with info vector)
    size_t M1 = HessianDim * m + 1;
    // 2 * m is 2 blocks (H and x) for each measurement
    // dims are filled with HDim since dimensions for H and X are the same!
    std::vector<Eigen::DenseIndex> dims(2 * m +
                                        1);  // this also includes the b term
    // vertical dimensions of ATA
    std::fill(dims.begin(), dims.end() - 1, HDim);
    dims.back() = 1;

    if (M) {
      // check sizes
      if (M->rows() != (Eigen::Index)M1 || M->cols() != (Eigen::Index)M1) {
        std::stringstream ss;
        ss << "Symmetric Block Matrix construction failed: input"
              " augmented hessian has incorrect size ("
           << M->rows() << " x " << M->cols()
           << ")"
              " when it should be a sqaure ("
           << M1 << " x " << M1 << ")";
        throw std::runtime_error(ss.str());
      } else {
        return gtsam::SymmetricBlockMatrix(dims, *M);
      }
    }

    return gtsam::SymmetricBlockMatrix(dims, gtsam::Matrix::Zero(M1, M1));
  }

  // N should be point dimension
  // JDim = HDim = XDim (we assume these are the same size!!!)
  //  static gtsam::SymmetricBlockMatrix SchurComplement(
  //      const GFBlocks& GFs, const gtsam::Matrix& E,
  //      const Eigen::Matrix<double, N, N>& P, const gtsam::Vector& b) {

  //   utils::TimingStatsCollector timer("smf_SchurComplement");
  //     size_t m = GFs.size();

  //   // SymmetricBlockMatrix augmentedHessian(dims, Matrix::Zero(M1, M1));
  //   //make zero-filled block matrix of the right dimensions
  //   SymmetricBlockMatrix augmentedHessian = constructSymmetricBlockMatrix(m);

  //   const size_t last_block_idx = 2*m;

  //   // Blockwise Schur complement
  //   for (size_t i = 0; i < m; ++i) {
  //     const auto& GFi = GFs[i];
  //     const Eigen::Matrix<double, ZDim, HDim>& Gi = GFi.block(0, 0, ZDim,
  //     HDim); const Eigen::Matrix<double, ZDim, XDim>& Fi = GFi.block(0, HDim,
  //     ZDim, XDim); const Eigen::Matrix<double, ZDim, N>& Ei = E.block(ZDim *
  //     i, 0, ZDim, N);

  //     //TODO: should return const ref?
  //     auto A = [&](size_t idx, bool is_G) -> Eigen::Matrix<double, ZDim,
  //     HDim> {
  //       if(is_G) return GFs[idx].block(0, 0, ZDim, HDim);
  //       else return GFs[idx].block(0, HDim, ZDim, XDim);
  //     };

  //     {
  //       //construct linear gradient term
  //       Eigen::Matrix<double, ZDim, 1> inner_sum;
  //       for (size_t j = 0; j < m; ++j) {
  //         const Eigen::Matrix<double, ZDim, N>& Ej = E.block(ZDim * j, 0,
  //         ZDim, N); inner_sum += -Ei * P * Ej.transpose() *
  //         b.segment<ZDim>(ZDim * j);
  //       }
  //       inner_sum += b.segment<ZDim>(ZDim * i);

  //       //block dimension
  //       Eigen::Matrix<double, HDim, 1> linear_term_G = Gi.transpose() *
  //       inner_sum; Eigen::Matrix<double, HDim, 1> linear_term_F =
  //       Fi.transpose() * inner_sum;

  //       const int g_block_idx = 2 * i;
  //       const int f_block_idx = 2 * i + 1;

  //       //2m takes us to the last block
  //       augmentedHessian.setOffDiagonalBlock(
  //         g_block_idx, last_block_idx, linear_term_G);

  //       augmentedHessian.setOffDiagonalBlock(
  //         f_block_idx, last_block_idx, linear_term_F);

  //     }

  //     for (size_t j = i; j < m; ++j) {
  //       const Eigen::Matrix<double, ZDim, N>& Ej = E.block(ZDim * j, 0, ZDim,
  //       N); const Eigen::Matrix<double, ZDim, N>& Ei = E.block(ZDim * i, 0,
  //       ZDim, N);

  //       for (int r_is_G = 0; r_is_G <= 1; ++r_is_G) {
  //         for (int c_is_G = 0; c_is_G <= 1; ++c_is_G) {
  //           bool rowIsG = static_cast<bool>(r_is_G);
  //           bool colIsG = static_cast<bool>(c_is_G);

  //           int rowIndex = 2 * static_cast<int>(i) + r_is_G;  // r_is_G ∈ {0,
  //           1} int colIndex = 2 * static_cast<int>(j) + c_is_G;

  //           Eigen::Matrix<double, ZDim, HDim> Ai, Aj;
  //           Ai = A(i, rowIsG);
  //           Aj = A(j, colIsG);

  //           Eigen::Matrix<double, HDim, HDim> block_value;

  //           if (i == j) {
  //             // diagonal block
  //             block_value = Ai.transpose() * Aj - Ai.transpose() * Ei * P *
  //             Ei.transpose() * Aj;
  //           }
  //           else {
  //             block_value = -Ai.transpose() * Ei * P * Ej.transpose() * Aj;
  //           }

  //           if(rowIndex == colIndex) {
  //             augmentedHessian.setDiagonalBlock(rowIndex, block_value);
  //           }
  //           else {
  //             augmentedHessian.setOffDiagonalBlock(rowIndex, colIndex,
  //             block_value);
  //           }
  //         }
  //       }
  //     }
  //   }
  //   augmentedHessian.diagonalBlock(last_block_idx)(0, 0) += b.squaredNorm();
  //   return augmentedHessian;
  // }

  //   static gtsam::SymmetricBlockMatrix SchurComplement(
  //     const GFBlocks& GFs, const gtsam::Matrix& E,
  //     const Eigen::Matrix<double, N, N>& P, const gtsam::Vector& b) {

  //   utils::TimingStatsCollector timer("smf_SchurComplement");
  //   const size_t m = GFs.size();
  //   const size_t last_block_idx = 2 * m;

  //   SymmetricBlockMatrix augmentedHessian = constructSymmetricBlockMatrix(m);

  //   // Accessor for G or F blocks
  //   auto A = [&](size_t idx, bool is_G) -> Eigen::Ref<const
  //   Eigen::Matrix<double, ZDim, HDim>> {
  //         if(is_G) return GFs[idx].block(0, 0, ZDim, HDim);
  //         else return GFs[idx].block(0, HDim, ZDim, XDim);
  //   };

  //   // Precompute Eᵢ, Eᵢᵀ, bᵢ to avoid recomputation
  //   std::vector<Eigen::Matrix<double, ZDim, N>> E_blocks(m);
  //   std::vector<Eigen::Matrix<double, N, ZDim>> E_transpose(m);
  //   std::vector<Eigen::Matrix<double, ZDim, 1>> b_segments(m);

  //   for (size_t i = 0; i < m; ++i) {
  //     E_blocks[i] = E.block<ZDim, N>(ZDim * i, 0);
  //     E_transpose[i] = E_blocks[i].transpose();
  //     b_segments[i] = b.segment<ZDim>(ZDim * i);
  //   }

  //   for (size_t i = 0; i < m; ++i) {
  //     const auto& Ei = E_blocks[i];
  //     const auto& EiT = E_transpose[i];

  //     // Construct linear term: inner_sum = bᵢ - Eᵢ P ∑ⱼ (Eⱼᵀ bⱼ)
  //     Eigen::Matrix<double, ZDim, 1> inner_sum = b_segments[i];
  //     for (size_t j = 0; j < m; ++j) {
  //       inner_sum.noalias() -= Ei * P * E_transpose[j] * b_segments[j];
  //     }

  //     // Compute linear terms
  //     const auto& Gi = A(i, true);
  //     const auto& Fi = A(i, false);

  //     const Eigen::Matrix<double, HDim, 1> linear_term_G = Gi.transpose() *
  //     inner_sum; const Eigen::Matrix<double, HDim, 1> linear_term_F =
  //     Fi.transpose() * inner_sum;

  //     const int g_block_idx = 2 * static_cast<int>(i);
  //     const int f_block_idx = g_block_idx + 1;

  //     augmentedHessian.setOffDiagonalBlock(g_block_idx, last_block_idx,
  //     linear_term_G); augmentedHessian.setOffDiagonalBlock(f_block_idx,
  //     last_block_idx, linear_term_F);

  //     // Quadratic terms
  //     for (size_t j = i; j < m; ++j) {
  //       const auto& Ej = E_blocks[j];
  //       const auto& EjT = E_transpose[j];

  //       for (int r_is_G = 0; r_is_G <= 1; ++r_is_G) {
  //         for (int c_is_G = 0; c_is_G <= 1; ++c_is_G) {
  //           const int row_index = 2 * static_cast<int>(i) + r_is_G;
  //           const int col_index = 2 * static_cast<int>(j) + c_is_G;

  //           const auto& Ai = A(i, r_is_G);
  //           const auto& Aj = A(j, c_is_G);

  //           Eigen::Matrix<double, HDim, HDim> block_value;

  //           if (i == j) {
  //             block_value.noalias() = Ai.transpose() * Aj;
  //             block_value.noalias() -= Ai.transpose() * Ei * P * EiT * Aj;
  //           } else {
  //             block_value.noalias() = -Ai.transpose() * Ei * P * EjT * Aj;
  //           }

  //           if (row_index == col_index) {
  //             augmentedHessian.setDiagonalBlock(row_index, block_value);
  //           } else {
  //             augmentedHessian.setOffDiagonalBlock(row_index, col_index,
  //             block_value);
  //           }
  //         }
  //       }
  //     }
  //   }

  //   // Final scalar term (bottom right block)
  //   augmentedHessian.diagonalBlock(last_block_idx)(0, 0) += b.squaredNorm();
  //   return augmentedHessian;
  // }

  static gtsam::SymmetricBlockMatrix SchurComplement(
      const GFBlocks& GFs, const gtsam::Matrix& E,
      const Eigen::Matrix<double, N, N>& P, const gtsam::Vector& b) {
    utils::TimingStatsCollector timer("smf_SchurComplement");
    // a single point is observed in m cameras
    size_t m = GFs.size();
    // gtsam::Matrix Et = E.transpose();

    gtsam::Matrix F_block_matrix(m * 3, m * HessianDim);
    F_block_matrix.setZero();

    for (size_t i = 0; i < m; i++) {
      const Eigen::Matrix<double, 3, HessianDim>& GFblock = GFs.at(i);
      F_block_matrix.block<3, HessianDim>(3 * i, HessianDim * i) = GFblock;
    }

    // TODO: F block should be close to diagonal - inverting can be made much
    // faster!!!!
    auto ft_timer =
        std::make_unique<utils::TimingStatsCollector>("smf_F_transpose");
    gtsam::Matrix F = F_block_matrix;
    gtsam::Matrix Ft = F.transpose();
    ft_timer.reset();

    auto gg_timer =
        std::make_unique<utils::TimingStatsCollector>("smf_Gg_calc");
    // gtsam::Matrix g = Ft * (b - E * P * Et * b);
    // gtsam::Matrix G = Ft * F - Ft * E * P * Et * F;

    // gtsam::Matrix EPtF = E.transpose() * F;  // 3×n
    // gtsam::Matrix EPtb = E.transpose() * b;  // 3×1

    // gtsam::Matrix P_EPtF = P * EPtF;         // 3×n
    // gtsam::Vector P_EPtb = P * EPtb;         // 3×1

    // gtsam::Matrix G = Ft * F - Ft * E * P_EPtF;
    // gtsam::Vector g = Ft * b - Ft * E * P_EPtb;

    // Step 1: Compute full QR decomposition of E
    Eigen::HouseholderQR<gtsam::Matrix> qr(E);
    gtsam::Matrix Q = qr.householderQ();  // Q is m x m

    const int nm = E.rows();  // number of residuals
    const int nr = E.cols();  // should be 3

    // Step 2: Extract the nullspace basis N = Q.rightCols(m - r)
    const int null_dim = nm - nr;
    gtsam::Matrix N = Q.rightCols(null_dim);  // m x (m - 3)

    // Step 3: Project F and b into the nullspace
    gtsam::Matrix NF = N.transpose() * F;  // (m-3) x n
    gtsam::Vector Nb = N.transpose() * b;  // (m-3) x 1

    // Step 4: Build reduced system
    gtsam::Matrix G = NF.transpose() * NF;  // n x n
    gtsam::Matrix g = NF.transpose() * Nb;  // n x 1

    gg_timer.reset();

    // size of schur = num measurements * Hessian size + 1
    auto shur_timer =
        std::make_unique<utils::TimingStatsCollector>("smf_schur");
    size_t aug_hessian_size = m * HessianDim + 1;
    gtsam::Matrix schur(aug_hessian_size, aug_hessian_size);

    schur << G, g, g.transpose(), b.squaredNorm();
    shur_timer.reset();

    std::vector<Eigen::DenseIndex> dims(2 * m + 1);  // includes b term
    std::fill(dims.begin(), dims.end() - 1,
              HDim);  // assuming HDim and Xdim are the same size
    dims.back() = 1;

    gtsam::SymmetricBlockMatrix augmented_hessian(dims, schur);
    return augmented_hessian;
  }

 protected:
  /**
   * @brief Nonlinear factor used to refine the support variable m during
   * triangulation
   *
   */
  class ObjectPointTriangulationFactor
      : public gtsam::NoiseModelFactor1<gtsam::Point3> {
   public:
    typedef boost::shared_ptr<ObjectPointTriangulationFactor> shared_ptr;
    typedef ObjectPointTriangulationFactor This;
    typedef gtsam::NoiseModelFactor1<gtsam::Point3> Base;

    ObjectPointTriangulationFactor(gtsam::Key m_key, const gtsam::Pose3& X_k,
                                   const gtsam::Pose3& e_H_k_world,
                                   const gtsam::Pose3& L_e,
                                   const gtsam::Point3& z_k,
                                   gtsam::SharedNoiseModel model)
        : Base(model, m_key),
          X_k_(X_k),
          e_H_k_world_(e_H_k_world),
          L_e_(L_e),
          z_k_(z_k) {}

    gtsam::Vector evaluateError(
        const gtsam::Point3& m_L,
        boost::optional<gtsam::Matrix&> J1 = boost::none) const override {
      if (J1) {
        // error w.r.t to object point
        Eigen::Matrix<double, 3, 3> df_dm =
            gtsam::numericalDerivative11<gtsam::Vector3, gtsam::Point3>(
                std::bind(&HybridObjectMotion::residual, X_k_, e_H_k_world_,
                          std::placeholders::_1, z_k_, L_e_),
                m_L);
        *J1 = df_dm;
      }

      return HybridObjectMotion::residual(X_k_, e_H_k_world_, m_L, z_k_, L_e_);
    }

   private:
    gtsam::Pose3 X_k_;
    gtsam::Pose3 e_H_k_world_;
    gtsam::Pose3 L_e_;
    gtsam::Point3 z_k_;
  };

 protected:
  const gtsam::Pose3 L_e_;
  SmartMotionFactorParams params_;

  // TODO: not used
  //  Cache for Fblocks, to avoid a malloc ever time we re-linearize
  //  mutable FBlocks Fs;
  //  // Cache for Fblocks, to avoid a malloc ever time we re-linearize
  //  mutable GBlocks Gs;

  ZVector measured_;

  gtsam::SharedNoiseModel noise_model_;
  gtsam::KeyVector motion_keys_;
  gtsam::KeyVector pose_keys_;

  // making this mutable seems to break things... :)
  mutable gtsam::TriangulationResult result_;
  mutable Poses camera_poses_triangulation_;  //! current triangulation poses
  mutable Motions
      object_motions_triangulation_;  //! current triangulation object motions
};

using HybridSmartFactor = SmartMotionFactor<3, gtsam::Pose3, gtsam::Pose3>;

struct HybridFormulationProperties {
  static inline gtsam::Symbol makeDynamicKey(TrackletId tracklet_id) {
    return static_cast<gtsam::Symbol>(DynamicLandmarkSymbol(0u, tracklet_id));
  }
};

using KeyFrameData = MultiFrameRangeData<ObjectId, gtsam::Pose3>;
using KeyFrameRanges = KeyFrameData::FrameRangeDataTVector;
using KeyFrameRange = KeyFrameData::FrameRangeT;

/**
 * @brief Information shared from the HybridFormulation to the HybridAccessor.
 *
 */
struct SharedHybridFormulationData {
  //! Maps an object j with an embedded frame (gtsam::Pose3) for a range of
  //! timesteps k. Each embedded frame L_e is defined such that the range is e
  //! to e + N.
  //! Pointer to HybridEstimator#key_frame_data_
  const KeyFrameData* key_frame_data;
  //! Tracklet Id to the embedded frame (e) the point is represented in (ie.
  //! which timestep, k).
  //! Pointer to HybridEstimator#all_dynamic_landmarks_
  const gtsam::FastMap<TrackletId, FrameId>* tracklet_id_to_keyframe;
};

/**
 * @brief Accesor class that extends the basic functionlity of the Accessor
 * with additional getter functions that are specific to the Hybrid formualtion.
 *
 * This will then form the base class for the HybridAccessor as well as the
 * ParallelHybridAccessor. It must inherit from Acessor to allow it to be used
 * within AccessorT
 *
 */
class HybridAccessorCommon : public Accessor {
 public:
  DYNO_POINTER_TYPEDEFS(HybridAccessorCommon)
  HybridAccessorCommon() = default;
  virtual ~HybridAccessorCommon() = default;

  /**
   * @brief Get all dynamic object estimates in the local object frame
   *
   * @param object_id
   * @return StatusLandmarkVector
   */
  virtual StatusLandmarkVector getLocalDynamicLandmarkEstimates(
      ObjectId object_id) const = 0;

  /**
   * @brief Collect all tracklet ids associated with a keyframe (ie. constructed
   * using L_e where e is the keyframe id).
   *
   * The frame_id argument is not necessarily a keyframe but is used to find the
   * associated keyframe id
   *
   *
   *
   * @param frame_id
   * @return TrackletIds
   */
  virtual TrackletIds collectPointsAtKeyFrame(ObjectId object_id,
                                              FrameId frame_id,
                                              FrameId* keyframe_id) const = 0;

  /**
   * @brief Sets a pointer to the keyframe range information for the requested
   * object.
   *
   * The ranges argument is intended to be parsed in as a pointer which is then
   * updated to point towards the intended KeyFrameRanges object which is
   * managed internally.
   *
   * We parse by reference-to-pointer to allow the pointer value to be updated.
   *
   * @param object_id ObjectId
   * @param ranges const KeyFrameRanges*&
   * @return true
   * @return false
   */
  virtual bool getObjectKeyFrameHistory(
      ObjectId object_id, const KeyFrameRanges*& ranges) const = 0;

  virtual bool hasObjectKeyFrame(ObjectId object_id,
                                 FrameId frame_id) const = 0;

  /**
   * @brief Get the the objects keyframe information for the give frame id.
   * The frame_id argument is used to look up the keyframe_id that was/is active
   * for the frame_id.
   *
   * @param object_id
   * @param frame_id
   * @return std::pair<FrameId, gtsam::Pose3>
   */
  virtual std::pair<FrameId, gtsam::Pose3> getObjectKeyFrame(
      ObjectId object_id, FrameId frame_id) const = 0;

  /**
   * @brief Get the directly estiamted object motion (i.e H_w_e_k)
   *
   * @param object_id
   * @param frame_id
   * @return StateQuery<Motion3ReferenceFrame>
   */
  virtual StateQuery<Motion3ReferenceFrame> getEstimatedMotion(
      ObjectId object_id, FrameId frame_id) const = 0;
};

/**
 * @brief Accessor for the Hybrid Formulation.
 * The internal AccessorT is templated on MapVision to define the map type and
 * HybridAccessorCommon which extends the functionality of the base Acessor with
 * functionality specific to the Hybrid representation.
 *
 */
class HybridAccessor : public AccessorT<MapVision, HybridAccessorCommon>,
                       public HybridFormulationProperties {
 public:
  DYNO_POINTER_TYPEDEFS(HybridAccessor)

  HybridAccessor(
      const SharedFormulationData& shared_data, MapVision::Ptr map,
      const SharedHybridFormulationData& shared_hybrid_formulation_data)
      : AccessorT<MapVision, HybridAccessorCommon>(shared_data, map),
        shared_hybrid_formulation_data_(shared_hybrid_formulation_data) {}
  virtual ~HybridAccessor() {}

  StateQuery<gtsam::Pose3> getSensorPose(FrameId frame_id) const override;
  StateQuery<gtsam::Pose3> getObjectMotion(FrameId frame_id,
                                           ObjectId object_id) const override;
  StateQuery<gtsam::Pose3> getObjectPose(FrameId frame_id,
                                         ObjectId object_id) const override;
  StateQuery<gtsam::Point3> getDynamicLandmark(
      FrameId frame_id, TrackletId tracklet_id) const override;
  // in thie case we can actually propogate all object points ;)
  // if frame id does not exist or the object does not exist at this frame,
  // return an empty vector!!
  // use with, does object exist and does frame exist perhaps...?
  StatusLandmarkVector getDynamicLandmarkEstimates(
      FrameId frame_id, ObjectId object_id) const override;

  std::optional<Motion3ReferenceFrame> getRelativeLocalMotion(
      FrameId frame_id, ObjectId object_id) const;

  StatusLandmarkVector getLocalDynamicLandmarkEstimates(
      ObjectId object_id) const override;

  TrackletIds collectPointsAtKeyFrame(
      ObjectId object_id, FrameId frame_id,
      FrameId* keyframe_id = nullptr) const override;

  bool getObjectKeyFrameHistory(ObjectId object_id,
                                const KeyFrameRanges*& ranges) const override;

  bool hasObjectKeyFrame(ObjectId object_id, FrameId frame_id) const override;

  std::pair<FrameId, gtsam::Pose3> getObjectKeyFrame(
      ObjectId object_id, FrameId frame_id) const override;

  StateQuery<Motion3ReferenceFrame> getEstimatedMotion(
      ObjectId object_id, FrameId frame_id) const override;

 private:
  struct DynamicLandmarkQuery {
    StateQuery<gtsam::Point3>* query_m_W = nullptr;
    StateQuery<gtsam::Point3>* query_m_L = nullptr;
    StateQuery<gtsam::Pose3>* query_H_W_e_k = nullptr;
    KeyFrameRange::ConstPtr* frame_range_ptr = nullptr;
  };

  // TODO: dont need this - evenetually put structureless etc into an
  // encapsualted class
  virtual StateQuery<gtsam::Point3> queryPoint(gtsam::Key point_key,
                                               TrackletId tracklet_id) const;

  // should treturn true if and only if all valid queries (ie, non-null queries)
  // were set with valid dataa!!
  bool getDynamicLandmarkImpl(FrameId frame_id, TrackletId tracklet_id,
                              DynamicLandmarkQuery& query) const;

  bool getDynamicLandmarkImpl(FrameId frame_id, TrackletId tracklet_id,
                              StateQuery<gtsam::Point3>* query_m_W,
                              StateQuery<gtsam::Point3>* query_m_L,
                              StateQuery<gtsam::Pose3>* query_H_W_e_k,
                              KeyFrameRange::ConstPtr* frame_range_ptr) const;

 private:
  const SharedHybridFormulationData shared_hybrid_formulation_data_;
};

// TODO: for future proofing with new measurement stuff the formulation (at the
// top level)
//  should be templated on the map and then we use type traits to extract the
//  measurements care about so it can be measurement generic... eventually need
//  way to define (AND CHECK, becuase we cannot assume all types have the same
//  compile-time properties) and get the measurement we are interested in
class HybridFormulation : public Formulation<MapVision>,
                          public HybridFormulationProperties {
 public:
  using Base = Formulation<MapVision>;
  using Base::AccessorTypePointer;
  using Base::MapTraitsType;
  using Base::ObjectUpdateContextType;
  using Base::PointUpdateContextType;

  DYNO_POINTER_TYPEDEFS(HybridFormulation)

  HybridFormulation(const FormulationParams& params, typename Map::Ptr map,
                    const NoiseModels& noise_models, const Sensors& sensors,
                    const FormulationHooks& hooks);
  virtual ~HybridFormulation() {}

  virtual void dynamicPointUpdateCallback(
      const PointUpdateContextType& context, UpdateObservationResult& result,
      gtsam::Values& new_values,
      gtsam::NonlinearFactorGraph& new_factors) override;
  virtual void objectUpdateContext(
      const ObjectUpdateContextType& context, UpdateObservationResult& result,
      gtsam::Values& new_values,
      gtsam::NonlinearFactorGraph& new_factors) override;

  inline bool isDynamicTrackletInMap(
      const typename MapTraitsType::LandmarkNodePtr& lmk_node) const override {
    const TrackletId tracklet_id = lmk_node->tracklet_id;
    return is_dynamic_tracklet_in_map_.exists(tracklet_id);
  }

<<<<<<< HEAD
  std::pair<FrameId, gtsam::Pose3> forceNewKeyFrame(FrameId frame_id,
                                                    ObjectId object_id);

=======
>>>>>>> 14d791ec
 protected:
  // TODO: make this virtual for now - eventual move structureless etc
  // properties into a class to encapsulate!
  virtual AccessorTypePointer createAccessor(
      const SharedFormulationData& shared_data) const override {
    SharedHybridFormulationData shared_hybrid_data;
    shared_hybrid_data.key_frame_data = &key_frame_data_;
    shared_hybrid_data.tracklet_id_to_keyframe = &all_dynamic_landmarks_;

    return std::make_shared<HybridAccessor>(shared_data, this->map(),
                                            shared_hybrid_data);
  }

  virtual std::string loggerPrefix() const override { return "hybrid"; }

 protected:
  // bool addHybridMotionFactor3(
  //   typename MapTraitsType::FrameNodePtr frame_node,
  //   typename MapTraitsType::LandmarkNodePtr landmark_node,
  //   const gtsam::Pose3& L_e,
  //   const gtsam::Key& camera_pose_key,
  //   const gtsam::Key& object_motion_key,
  //   const gtsam::Key& m_key,
  //   gtsam::NonlinearFactorGraph& graph) const;

  // bool addStereoHybridMotionFactor(
  //   typename MapTraitsType::FrameNodePtr frame_node,
  //   typename MapTraitsType::LandmarkNodePtr landmark_node,
  //   const gtsam::Pose3& L_e,
  //   const gtsam::Key& camera_pose_key,
  //   const gtsam::Key& object_motion_key,
  //   const gtsam::Key& m_key,
  // gtsam::NonlinearFactorGraph& graph) const;

<<<<<<< HEAD
  std::pair<FrameId, gtsam::Pose3> getOrConstructL0(ObjectId object_id,
                                                    FrameId frame_id);

  // hacky update solution for now!!
  gtsam::Pose3 computeInitialH(ObjectId object_id, FrameId frame_id,
                               bool* keyframe_updated = nullptr);
=======
  // TODO: this should be KF0_to_k
  struct IntermediateMotionInfo {
    //! frame id of the object keyframe (i.e. e)
    FrameId kf_id;
    //! Fixed pose associated with the embedded frame (i.e L_e)
    gtsam::Pose3 keyframe_pose;
    //! Initial guess of object motion
    gtsam::Pose3 H_W_e_k_initial;
  };
>>>>>>> 14d791ec

  virtual IntermediateMotionInfo getIntermediateMotionInfo(
      ObjectId object_id, FrameId frame_id) = 0;

  // TODO: in the sliding window case the formulation gets reallcoated every
  // time so that L0 map is different, but the values will share the same H
  // (which is now from a different L0)!! make static (hack) for now
  // TODO: bad!! should not be static as this will also get held between
  // estimators!!!?
  // gtsam::FastMap<ObjectId, std::pair<FrameId, gtsam::Pose3>> L0_;
  // gtsam::FastMap<ObjectId, std::vector<KeyFrameRange>> L0_;

  // we need a separate way of tracking if a dynamic tracklet is in the map,
  // since each point is modelled uniquely simply used as an O(1) lookup, the
  // value is not actually used. If the key exists, we assume that the tracklet
  // is in the map
  // tracklet Id associated with reference frame (to track which KeyFrame the
  // point is in!!!)
  gtsam::FastMap<TrackletId, FrameId>
      is_dynamic_tracklet_in_map_;  //! the set of dynamic points that have been
                                    //! added by this updater. We use a separate
                                    //! map containing the tracklets as the keys
                                    //! are non-unique. This indicates values
                                    //! that are currently in the estimator so
                                    //! if values are removed from the
                                    //! esstimator they need to be updated here
                                    //! too!
  //! All tracks on the object and their keyframe and is shared with the
  //! accessor. This does not get cleared when the a new keyframe is added so
  //! that accessor still has access to the meta-data for each tracked point.
  gtsam::FastMap<TrackletId, FrameId> all_dynamic_landmarks_;

  //! set to track if a smoothing factor has been added to the graph so as to
  //! not add it multiple times We use the greatest (ie last) key of the ternary
  //! smoothing factor as the key!
  gtsam::KeySet smoothing_factors_added_;

 protected:
  KeyFrameData key_frame_data_;
  //! Virtual RGBD camera
  RGBDCamera::Ptr rgbd_camera_;
<<<<<<< HEAD
=======
};

/**
 * @brief The original Hybrid motion implementation - this is independant
 * from the frontend and ONLY accepts frame-to-frame motion (i.e H_W_k_1_k)
 * as input. It constructs object keyframes independantly of the front-end
 * and therefore has slightly different embedded poses
 *
 */
class HybridFormulationV1 : public HybridFormulation {
 public:
  using Base = HybridFormulation;
  DYNO_POINTER_TYPEDEFS(HybridFormulationV1)

  HybridFormulationV1(const FormulationParams& params, typename Map::Ptr map,
                      const NoiseModels& noise_models, const Sensors& sensors,
                      const FormulationHooks& hooks)
      : Base(params, map, noise_models, sensors, hooks) {}

  // SHOULD be in variation of Hybrid that is independant of the front-end
  //  leave in for now!
  std::pair<FrameId, gtsam::Pose3> forceNewKeyFrame(FrameId frame_id,
                                                    ObjectId object_id);

 protected:
  IntermediateMotionInfo getIntermediateMotionInfo(ObjectId object_id,
                                                   FrameId frame_id) override;

  std::pair<FrameId, gtsam::Pose3> getOrConstructL0(ObjectId object_id,
                                                    FrameId frame_id);

  // hacky update solution for now!!
  gtsam::Pose3 computeInitialH(ObjectId object_id, FrameId frame_id,
                               bool* keyframe_updated = nullptr);

  gtsam::Pose3 calculateObjectCentroid(ObjectId object_id,
                                       FrameId frame_id) const;
>>>>>>> 14d791ec
};

// additional functionality when solved with the Regular Backend!
class HybridFormulationKeyFrame : public HybridFormulation {
 public:
  using Base = HybridFormulation;

  DYNO_POINTER_TYPEDEFS(HybridFormulationKeyFrame)

  HybridFormulationKeyFrame(const FormulationParams& params,
                            typename Map::Ptr map,
                            const NoiseModels& noise_models,
                            const Sensors& sensors,
                            const FormulationHooks& hooks)
      : Base(params, map, noise_models, sensors, hooks) {}

  /**
   * @brief Uses input data to update interal data-structures with initial
   * motion data and keyframes. This is then retrieved during the update
   * formulations via getIntermediateMotionInfo
   *
   * @param data
   */
  void preUpdate(const PreUpdateData& data) override;

 protected:
  IntermediateMotionInfo getIntermediateMotionInfo(ObjectId object_id,
                                                   FrameId frame_id) override;

  // initial object motions in keyframe form
  // set in preUpdate cleared at each perUpdate before setting
  // only valid for that keyframe
  // AAAH we cannot have just one frame as sometimes two sets of motions are
  // added!! in this case we need to look up by objectid and frame id!
  // gtsam::FastMap<ObjectId, gtsam::Pose3> initial_H_W_e_k_;
  // better data-structure later!
  // Frames should only exist at keyframes! ie (e_1, e_2...)
  GenericObjectCentricMap<gtsam::Pose3> initial_H_W_e_k_;
  // Temporal variable (until I figure out how to reconcile kf_id's and
  // frame_ids)
  //  just used to ensure that the values in initial_H_W_e_k_ reference the
  //  right frame id!
  FrameId last_kf_update_initial_{0};

  //! Bookkeeps the keyframing from the front-end so we manage the to/from
  //! frames provided by the front-end estimate This is not used to manage the
  //! keyframe pose or keyframe id in the backend Since this is DIFFERENT to the
  //! frontend The pose held in each KeyFrameRangeis the L_e_frontend (which is
  //! used to anchor) The frontend estimates
  KeyFrameData front_end_keyframes_;
};

// additional functionality when solved with the Regular Backend!
class RegularHybridFormulation : public HybridFormulationV1 {
 public:
  using Base = HybridFormulationV1;

  RegularHybridFormulation(const FormulationParams& params,
                           typename Map::Ptr map,
                           const NoiseModels& noise_models,
                           const Sensors& sensors,
                           const FormulationHooks& hooks)
      : Base(params, map, noise_models, sensors, hooks) {}

  // using previous (postUdpate) check when the last time an object was updated
  // (in the estimator) if more than 1 frame ago, create new keyframe - this
  // will then take affect as this function is called prior to the graph
  // construction!
  void preUpdate(const PreUpdateData& data) override;
  // use post update information to set internal data about when objects were
  // last udpated!!
  virtual void postUpdate(const PostUpdateData& data) override;

 protected:
  struct ObjectUpdateData {
    FrameId frame_id{0};  //! Last time the object was updted in the estimator
    size_t count{0};  //! Number of (total) times the object has been updated.
                      //! If 1, then new

    inline bool isNew() const { return count == 1u; }
  };
  // The last frame
  gtsam::FastMap<ObjectId, ObjectUpdateData> objects_update_data_;
};

}  // namespace dyno<|MERGE_RESOLUTION|>--- conflicted
+++ resolved
@@ -1382,12 +1382,6 @@
     return is_dynamic_tracklet_in_map_.exists(tracklet_id);
   }
 
-<<<<<<< HEAD
-  std::pair<FrameId, gtsam::Pose3> forceNewKeyFrame(FrameId frame_id,
-                                                    ObjectId object_id);
-
-=======
->>>>>>> 14d791ec
  protected:
   // TODO: make this virtual for now - eventual move structureless etc
   // properties into a class to encapsulate!
@@ -1422,14 +1416,6 @@
   //   const gtsam::Key& m_key,
   // gtsam::NonlinearFactorGraph& graph) const;
 
-<<<<<<< HEAD
-  std::pair<FrameId, gtsam::Pose3> getOrConstructL0(ObjectId object_id,
-                                                    FrameId frame_id);
-
-  // hacky update solution for now!!
-  gtsam::Pose3 computeInitialH(ObjectId object_id, FrameId frame_id,
-                               bool* keyframe_updated = nullptr);
-=======
   // TODO: this should be KF0_to_k
   struct IntermediateMotionInfo {
     //! frame id of the object keyframe (i.e. e)
@@ -1439,7 +1425,6 @@
     //! Initial guess of object motion
     gtsam::Pose3 H_W_e_k_initial;
   };
->>>>>>> 14d791ec
 
   virtual IntermediateMotionInfo getIntermediateMotionInfo(
       ObjectId object_id, FrameId frame_id) = 0;
@@ -1481,8 +1466,6 @@
   KeyFrameData key_frame_data_;
   //! Virtual RGBD camera
   RGBDCamera::Ptr rgbd_camera_;
-<<<<<<< HEAD
-=======
 };
 
 /**
@@ -1520,7 +1503,6 @@
 
   gtsam::Pose3 calculateObjectCentroid(ObjectId object_id,
                                        FrameId frame_id) const;
->>>>>>> 14d791ec
 };
 
 // additional functionality when solved with the Regular Backend!
