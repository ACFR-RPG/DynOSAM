/*
 *   Copyright (c) 2023 ACFR-RPG, University of Sydney, Jesse Morris
 (jesse.morris@sydney.edu.au)
 *   All rights reserved.

 *   Permission is hereby granted, free of charge, to any person obtaining a
 copy
 *   of this software and associated documentation files (the "Software"), to
 deal
 *   in the Software without restriction, including without limitation the
 rights
 *   to use, copy, modify, merge, publish, distribute, sublicense, and/or sell
 *   copies of the Software, and to permit persons to whom the Software is
 *   furnished to do so, subject to the following conditions:

 *   The above copyright notice and this permission notice shall be included in
 all
 *   copies or substantial portions of the Software.

 *   THE SOFTWARE IS PROVIDED "AS IS", WITHOUT WARRANTY OF ANY KIND, EXPRESS OR
 *   IMPLIED, INCLUDING BUT NOT LIMITED TO THE WARRANTIES OF MERCHANTABILITY,
 *   FITNESS FOR A PARTICULAR PURPOSE AND NONINFRINGEMENT. IN NO EVENT SHALL THE
 *   AUTHORS OR COPYRIGHT HOLDERS BE LIABLE FOR ANY CLAIM, DAMAGES OR OTHER
 *   LIABILITY, WHETHER IN AN ACTION OF CONTRACT, TORT OR OTHERWISE, ARISING
 FROM,
 *   OUT OF OR IN CONNECTION WITH THE SOFTWARE OR THE USE OR OTHER DEALINGS IN
 THE
 *   SOFTWARE.
 */

#pragma once

#include "dynosam/backend/BackendDefinitions.hpp"
#include "dynosam/backend/BackendInputPacket.hpp"
#include "dynosam/backend/BackendOutputPacket.hpp"
#include "dynosam/backend/BackendParams.hpp"
#include "dynosam/backend/Formulation.hpp"
#include "dynosam/visualizer/Visualizer-Definitions.hpp"  //for ImageDisplayQueueOptional,
#include "dynosam_common/Exceptions.hpp"
#include "dynosam_common/ModuleBase.hpp"
#include "dynosam_common/SharedModuleInfo.hpp"
#include "dynosam_common/Types.hpp"
#include "dynosam_common/utils/SafeCast.hpp"
#include "dynosam_opt/Map.hpp"

// DECLARE_string(updater_suffix);

namespace dyno {

template <typename DERIVED_INPUT_PACKET, typename MEASUREMENT_TYPE,
          typename BASE_INPUT_PACKET = BackendInputPacket>
struct BackendModuleTraits {
  using DerivedPacketType = DERIVED_INPUT_PACKET;
  using DerivedPacketTypeConstPtr = std::shared_ptr<const DerivedPacketType>;

  using BasePacketType = BASE_INPUT_PACKET;
  // BasePacketType is the type that gets passed to the module via the pipeline
  // and must be a base class since we pass data along the pipelines via
  // poniters
  static_assert(std::is_base_of_v<BasePacketType, DerivedPacketType>);

  using MeasurementType = MEASUREMENT_TYPE;
  using MapType = Map<MeasurementType>;
};

using FrontendUpdateInterface =
    std::function<void(const FrameId, const Timestamp)>;

/**
 * @brief Base class to actually do processing. Data passed to this module from
 * the frontend
 *
 */
class BackendModule
    : public ModuleBase<BackendInputPacket, BackendOutputPacket>,
      public SharedModuleInterface {
 public:
  DYNO_POINTER_TYPEDEFS(BackendModule)

  using Base = ModuleBase<BackendInputPacket, BackendOutputPacket>;
  using Base::SpinReturn;

  BackendModule(const BackendParams& params, ImageDisplayQueue* display_queue);
  virtual ~BackendModule() = default;

  const BackendParams& getParams() const { return base_params_; }
  const NoiseModels& getNoiseModels() const { return noise_models_; }
  const BackendSpinState& getSpinState() const { return spin_state_; }

  /**
   * @brief Get the accessor the the underlying formulation, allowing the
   * optimised values to be directly accessed
   *
   * @return Accessor::Ptr
   */
  virtual Accessor::Ptr getAccessor() = 0;

<<<<<<< HEAD
=======
  void registerFrontendUpdateInterface(const FrontendUpdateInterface& cb) {
    CHECK(cb);
    frontend_update_callback_ = cb;
  }

>>>>>>> 14d791ec
 protected:
  // called in ModuleBase immediately before the spin function is called
  virtual void validateInput(
      const BackendInputPacket::ConstPtr& input) const override;
  void setFactorParams(const BackendParams& backend_params);

 protected:
  // Redefine base input since these will be cast up by the BackendModuleType
  // class to a new type which we want to refer to as the input type BaseInput
  // is a ConstPtr to the type defined by BackendInputPacket
  using BaseInputConstPtr = Base::InputConstPtr;
  using BaseInput = Base::Input;

 protected:
  const BackendParams base_params_;
  ImageDisplayQueue* display_queue_{nullptr};  //! Optional display queue

  BackendSpinState
      spin_state_;  //! Spin state of the backend. Updated in the backend module
                    //! base via InputCallback (see BackendModule constructor).
  NoiseModels noise_models_;
  FrontendUpdateInterface frontend_update_callback_;

 private:
};

template <class MODULE_TRAITS>
class BackendModuleType : public BackendModule {
 public:
  using ModuleTraits = MODULE_TRAITS;
  // A Dervied BackedInputPacket type (e.g. RGBDOutputPacketType)
  using DerivedPacketType = typename ModuleTraits::DerivedPacketType;
  using DerivedPacketTypeConstPtr =
      typename ModuleTraits::DerivedPacketTypeConstPtr;
  using MeasurementType = typename ModuleTraits::MeasurementType;
  using This = BackendModuleType<ModuleTraits>;
  using Base = BackendModule;

  using MapType = typename ModuleTraits::MapType;
  using FormulationType = Formulation<MapType>;

  DYNO_POINTER_TYPEDEFS(This)

  using Base::SpinReturn;
  // Define the input type to the derived input type, defined in the
  // MODULE_TRAITS this is the derived Input packet that is passed to the
  // boostrap/nominal Spin Impl functions that must be implemented in the
  // derived class that does the provessing on this module
  using InputConstPtr = DerivedPacketTypeConstPtr;
  using OutputConstPtr = Base::OutputConstPtr;

  BackendModuleType(const BackendParams& params,
                    ImageDisplayQueue* display_queue)
      : Base(params, display_queue), map_(MapType::create()) {}

  virtual ~BackendModuleType() {}

  inline const typename MapType::Ptr getMap() { return map_; }

  virtual std::pair<gtsam::Values, gtsam::NonlinearFactorGraph>
  getActiveOptimisation() const = 0;

 protected:
  virtual SpinReturn boostrapSpinImpl(InputConstPtr input) = 0;
  virtual SpinReturn nominalSpinImpl(InputConstPtr input) = 0;

  typename MapType::Ptr map_;

 private:
  SpinReturn boostrapSpin(Base::BaseInputConstPtr base_input) override {
    return boostrapSpinImpl(attemptCast(base_input));
  }

  SpinReturn nominalSpin(Base::BaseInputConstPtr base_input) override {
    return nominalSpinImpl(attemptCast(base_input));
  }

  DerivedPacketTypeConstPtr attemptCast(Base::BaseInputConstPtr base_input) {
    DerivedPacketTypeConstPtr deriverd_input =
        safeCast<Base::BaseInput, DerivedPacketType>(base_input);
    checkAndThrow((bool)deriverd_input,
                  "Failed to cast " + type_name<Base::BaseInput>() + " to " +
                      type_name<DerivedPacketType>() + " in BackendModuleType");
    return deriverd_input;
  }
};

}  // namespace dyno<|MERGE_RESOLUTION|>--- conflicted
+++ resolved
@@ -95,14 +95,11 @@
    */
   virtual Accessor::Ptr getAccessor() = 0;
 
-<<<<<<< HEAD
-=======
   void registerFrontendUpdateInterface(const FrontendUpdateInterface& cb) {
     CHECK(cb);
     frontend_update_callback_ = cb;
   }
 
->>>>>>> 14d791ec
  protected:
   // called in ModuleBase immediately before the spin function is called
   virtual void validateInput(
