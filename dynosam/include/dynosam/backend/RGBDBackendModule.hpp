/*
 *   Copyright (c) 2024 ACFR-RPG, University of Sydney, Jesse Morris
 (jesse.morris@sydney.edu.au)
 *   All rights reserved.

 *   Permission is hereby granted, free of charge, to any person obtaining a
 copy
 *   of this software and associated documentation files (the "Software"), to
 deal
 *   in the Software without restriction, including without limitation the
 rights
 *   to use, copy, modify, merge, publish, distribute, sublicense, and/or sell
 *   copies of the Software, and to permit persons to whom the Software is
 *   furnished to do so, subject to the following conditions:

 *   The above copyright notice and this permission notice shall be included in
 all
 *   copies or substantial portions of the Software.

 *   THE SOFTWARE IS PROVIDED "AS IS", WITHOUT WARRANTY OF ANY KIND, EXPRESS OR
 *   IMPLIED, INCLUDING BUT NOT LIMITED TO THE WARRANTIES OF MERCHANTABILITY,
 *   FITNESS FOR A PARTICULAR PURPOSE AND NONINFRINGEMENT. IN NO EVENT SHALL THE
 *   AUTHORS OR COPYRIGHT HOLDERS BE LIABLE FOR ANY CLAIM, DAMAGES OR OTHER
 *   LIABILITY, WHETHER IN AN ACTION OF CONTRACT, TORT OR OTHERWISE, ARISING
 FROM,
 *   OUT OF OR IN CONNECTION WITH THE SOFTWARE OR THE USE OR OTHER DEALINGS IN
 THE
 *   SOFTWARE.
 */
#pragma once

<<<<<<< HEAD
#include <gtsam/nonlinear/ISAM2.h>
#include <gtsam/nonlinear/NonlinearFactorGraph.h>
#include <gtsam/nonlinear/Values.h>
#include <gtsam_unstable/nonlinear/IncrementalFixedLagSmoother.h>

#include "dynosam/backend/BackendDefinitions.hpp"
#include "dynosam/backend/BackendInputPacket.hpp"
=======
#include <gtsam/nonlinear/NonlinearFactorGraph.h>
#include <gtsam/nonlinear/Values.h>

#include "dynosam/backend/BackendDefinitions.hpp"
>>>>>>> 218a44a3
#include "dynosam/backend/BackendModule.hpp"
#include "dynosam/backend/Formulation.hpp"
#include "dynosam/backend/rgbd/WorldMotionEstimator.hpp"
#include "dynosam/backend/rgbd/WorldPoseEstimator.hpp"
#include "dynosam/common/Flags.hpp"
#include "dynosam/common/Map.hpp"
<<<<<<< HEAD
=======
#include "dynosam/frontend/RGBDInstance-Definitions.hpp"  //for RGBDInstanceOutputPacket
// #include <gtsam/nonlinear/ISAM2.h>

#include <gtsam_unstable/nonlinear/IncrementalFixedLagSmoother.h>
>>>>>>> 218a44a3

namespace dyno {

using RGBDBackendModuleTraits =
    BackendModuleTraits<RGBDInstanceOutputPacket, LandmarkKeypoint>;

class RGBDBackendModule : public BackendModuleType<RGBDBackendModuleTraits> {
 public:
<<<<<<< HEAD
  DYNO_POINTER_TYPEDEFS(RGBDBackendModule)

  using Base = BackendModuleType<RGBDBackendModuleTraits>;
  using RGBDMap = Base::MapType;

  enum UpdaterType {
    MotionInWorld = 0,
    LLWorld = 1,
    ObjectCentric = 2,
    OC_SD = 3,
    OC_D = 4,
    OC_S = 5
  };

  RGBDBackendModule(const BackendParams& backend_params, Camera::Ptr camera,
                    const UpdaterType& updater_type,
                    ImageDisplayQueue* display_queue = nullptr);
  ~RGBDBackendModule();

  using SpinReturn = Base::SpinReturn;

  // TODO: move to optimizer and put into pipeline manager where we know the
  // type and bind write output to shutdown procedure
  void saveGraph(const std::string& file = "rgbd_graph.dot");
  void saveTree(const std::string& file = "rgbd_bayes_tree.dot");

  std::tuple<gtsam::Values, gtsam::NonlinearFactorGraph> constructGraph(
      FrameId from_frame, FrameId to_frame, bool set_initial_camera_pose_prior,
      std::optional<gtsam::Values> initial_theta = {});

  // TODO: for now
 public:
  SpinReturn boostrapSpinImpl(
      RGBDInstanceOutputPacket::ConstPtr input) override;
  SpinReturn nominalSpinImpl(RGBDInstanceOutputPacket::ConstPtr input) override;

  // FOR NOW!!
  std::function<void(const Formulation<RGBDMap>::UniquePtr&, FrameId,
                     const gtsam::Values&, const gtsam::NonlinearFactorGraph&)>
      callback;

 public:
  /**
   * @brief Helper struct to determine the conditions for the sliding window
   * optimisation. Only works when called in consequative frame order as we use
   * the last trigger frame (the last frame when the sliding window conditions
   * were true) to determine the next one
   */
  struct SlidingWindow {
    DYNO_POINTER_TYPEDEFS(SlidingWindow)

=======
  using Base = BackendModuleType<RGBDBackendModuleTraits>;
  using RGBDMap = Base::MapType;

  enum UpdaterType { MotionInWorld = 0, LLWorld = 1 };

  RGBDBackendModule(const BackendParams& backend_params, RGBDMap::Ptr map,
                    Camera::Ptr camera, const UpdaterType& updater_type,
                    ImageDisplayQueue* display_queue = nullptr);
  ~RGBDBackendModule();

  using SpinReturn = Base::SpinReturn;


  std::tuple<gtsam::Values, gtsam::NonlinearFactorGraph> constructGraph(
      FrameId from_frame, FrameId to_frame, bool set_initial_camera_pose_prior,
      std::optional<gtsam::Values> initial_theta = {});

  // TODO: for now
 public:
  SpinReturn boostrapSpinImpl(
      RGBDInstanceOutputPacket::ConstPtr input) override;
  SpinReturn nominalSpinImpl(RGBDInstanceOutputPacket::ConstPtr input) override;

  void updateMap(gtsam::Pose3& T_world_cam,
                 RGBDInstanceOutputPacket::ConstPtr input);

 public:
  /**
   * @brief Helper struct to determine the conditions for the sliding window
   * optimisation. Only works when called in consequative frame order as we use
   * the last trigger frame (the last frame when the sliding window conditions
   * were true) to determine the next one
   */
  struct SlidingWindow {
    DYNO_POINTER_TYPEDEFS(SlidingWindow)

>>>>>>> 218a44a3
    /**
     * @brief Result of the condition check.
     * If the sliding window conditions have been met, and the window range
     * (start/ending frame) that should be covered. Calculated from the
     * sliding_window value.
     *
     */
    struct Result {
      bool condition;
      FrameId starting_frame;
      FrameId ending_frame;

      explicit operator bool() const { return condition; }
    };

    const int sliding_window;
    const int overlap_size;
    int previous_trigger_frame{
        -1};  //! The last frame where the sliding window conditions were true.
              //! Used to determine the next frame
    int first_frame{
        -1};  //! The first frame that is checked. Used to offset the condition
              //! checking if the first frame is not zero!

    // previous_trigger_frame starts at overlap
    SlidingWindow(const int window, const int overlap)
        : sliding_window(window),
          overlap_size(overlap),
          previous_trigger_frame(overlap) {}

    Result check(FrameId frame_k) {
      if (first_frame == -1) {
        first_frame = static_cast<int>(frame_k);
        CHECK_GE(first_frame, 0);
      }

      auto frame = static_cast<int>(frame_k) - first_frame;
      const bool condition =
          (previous_trigger_frame - (frame - sliding_window)) == overlap_size;
      if (condition) {
        previous_trigger_frame = frame;
      }

      Result result;
      result.condition = condition;
      result.ending_frame = frame_k;
      int starting_frame = frame_k - sliding_window;

      // some logic checks
      if (condition) {
        CHECK_GE(starting_frame, first_frame);
      }
      result.starting_frame = static_cast<FrameId>(starting_frame);
      return result;
    }
  };

  bool buildSlidingWindowOptimisation(FrameId frame_k,
                                      gtsam::Values& optimised_values,
                                      double& error_before,
                                      double& error_after);

  Formulation<RGBDMap>::UniquePtr makeUpdater();

<<<<<<< HEAD
  BackendMetaData createBackendMetadata() const;
  FormulationHooks createFormulationHooks() const;
=======
  BackendOutputPacket::Ptr constructOutputPacket(FrameId frame_k, Timestamp timestamp) const;
  static BackendOutputPacket::Ptr constructOutputPacket(const Formulation<RGBDMap>::UniquePtr& formulation, FrameId frame_k, Timestamp timestamp);
>>>>>>> 218a44a3

 public:
  Camera::Ptr camera_;
  const UpdaterType updater_type_;
  // Updater::UniquePtr new_updater_;
  Formulation<RGBDMap>::UniquePtr new_updater_;
  SlidingWindow::UniquePtr sliding_window_condition_;
  FrameId first_frame_id_;  // the first frame id that is received

  // new calibration every time
  inline auto getGtsamCalibration() const {
    const CameraParams& camera_params = camera_->getParams();
    return boost::make_shared<Camera::CalibrationType>(
        camera_params.constructGtsamCalibration<Camera::CalibrationType>());
  }

  // logger here!!
  BackendLogger::UniquePtr logger_{nullptr};
  DebugInfo debug_info_;
<<<<<<< HEAD
  std::unique_ptr<gtsam::ISAM2> smoother_;
  std::unique_ptr<gtsam::IncrementalFixedLagSmoother> fixed_lag_smoother_;
  std::unique_ptr<gtsam::IncrementalFixedLagSmoother>
      dynamic_fixed_lag_smoother_;
=======
>>>>>>> 218a44a3
};

}  // namespace dyno<|MERGE_RESOLUTION|>--- conflicted
+++ resolved
@@ -29,7 +29,6 @@
  */
 #pragma once
 
-<<<<<<< HEAD
 #include <gtsam/nonlinear/ISAM2.h>
 #include <gtsam/nonlinear/NonlinearFactorGraph.h>
 #include <gtsam/nonlinear/Values.h>
@@ -37,25 +36,12 @@
 
 #include "dynosam/backend/BackendDefinitions.hpp"
 #include "dynosam/backend/BackendInputPacket.hpp"
-=======
-#include <gtsam/nonlinear/NonlinearFactorGraph.h>
-#include <gtsam/nonlinear/Values.h>
-
-#include "dynosam/backend/BackendDefinitions.hpp"
->>>>>>> 218a44a3
 #include "dynosam/backend/BackendModule.hpp"
 #include "dynosam/backend/Formulation.hpp"
 #include "dynosam/backend/rgbd/WorldMotionEstimator.hpp"
 #include "dynosam/backend/rgbd/WorldPoseEstimator.hpp"
 #include "dynosam/common/Flags.hpp"
 #include "dynosam/common/Map.hpp"
-<<<<<<< HEAD
-=======
-#include "dynosam/frontend/RGBDInstance-Definitions.hpp"  //for RGBDInstanceOutputPacket
-// #include <gtsam/nonlinear/ISAM2.h>
-
-#include <gtsam_unstable/nonlinear/IncrementalFixedLagSmoother.h>
->>>>>>> 218a44a3
 
 namespace dyno {
 
@@ -64,7 +50,6 @@
 
 class RGBDBackendModule : public BackendModuleType<RGBDBackendModuleTraits> {
  public:
-<<<<<<< HEAD
   DYNO_POINTER_TYPEDEFS(RGBDBackendModule)
 
   using Base = BackendModuleType<RGBDBackendModuleTraits>;
@@ -101,6 +86,9 @@
       RGBDInstanceOutputPacket::ConstPtr input) override;
   SpinReturn nominalSpinImpl(RGBDInstanceOutputPacket::ConstPtr input) override;
 
+  void updateMap(gtsam::Pose3& T_world_cam,
+                 RGBDInstanceOutputPacket::ConstPtr input);
+
   // FOR NOW!!
   std::function<void(const Formulation<RGBDMap>::UniquePtr&, FrameId,
                      const gtsam::Values&, const gtsam::NonlinearFactorGraph&)>
@@ -116,44 +104,6 @@
   struct SlidingWindow {
     DYNO_POINTER_TYPEDEFS(SlidingWindow)
 
-=======
-  using Base = BackendModuleType<RGBDBackendModuleTraits>;
-  using RGBDMap = Base::MapType;
-
-  enum UpdaterType { MotionInWorld = 0, LLWorld = 1 };
-
-  RGBDBackendModule(const BackendParams& backend_params, RGBDMap::Ptr map,
-                    Camera::Ptr camera, const UpdaterType& updater_type,
-                    ImageDisplayQueue* display_queue = nullptr);
-  ~RGBDBackendModule();
-
-  using SpinReturn = Base::SpinReturn;
-
-
-  std::tuple<gtsam::Values, gtsam::NonlinearFactorGraph> constructGraph(
-      FrameId from_frame, FrameId to_frame, bool set_initial_camera_pose_prior,
-      std::optional<gtsam::Values> initial_theta = {});
-
-  // TODO: for now
- public:
-  SpinReturn boostrapSpinImpl(
-      RGBDInstanceOutputPacket::ConstPtr input) override;
-  SpinReturn nominalSpinImpl(RGBDInstanceOutputPacket::ConstPtr input) override;
-
-  void updateMap(gtsam::Pose3& T_world_cam,
-                 RGBDInstanceOutputPacket::ConstPtr input);
-
- public:
-  /**
-   * @brief Helper struct to determine the conditions for the sliding window
-   * optimisation. Only works when called in consequative frame order as we use
-   * the last trigger frame (the last frame when the sliding window conditions
-   * were true) to determine the next one
-   */
-  struct SlidingWindow {
-    DYNO_POINTER_TYPEDEFS(SlidingWindow)
-
->>>>>>> 218a44a3
     /**
      * @brief Result of the condition check.
      * If the sliding window conditions have been met, and the window range
@@ -218,13 +168,13 @@
 
   Formulation<RGBDMap>::UniquePtr makeUpdater();
 
-<<<<<<< HEAD
   BackendMetaData createBackendMetadata() const;
   FormulationHooks createFormulationHooks() const;
-=======
-  BackendOutputPacket::Ptr constructOutputPacket(FrameId frame_k, Timestamp timestamp) const;
-  static BackendOutputPacket::Ptr constructOutputPacket(const Formulation<RGBDMap>::UniquePtr& formulation, FrameId frame_k, Timestamp timestamp);
->>>>>>> 218a44a3
+  BackendOutputPacket::Ptr constructOutputPacket(FrameId frame_k,
+                                                 Timestamp timestamp) const;
+  static BackendOutputPacket::Ptr constructOutputPacket(
+      const Formulation<RGBDMap>::UniquePtr& formulation, FrameId frame_k,
+      Timestamp timestamp);
 
  public:
   Camera::Ptr camera_;
@@ -244,13 +194,10 @@
   // logger here!!
   BackendLogger::UniquePtr logger_{nullptr};
   DebugInfo debug_info_;
-<<<<<<< HEAD
   std::unique_ptr<gtsam::ISAM2> smoother_;
   std::unique_ptr<gtsam::IncrementalFixedLagSmoother> fixed_lag_smoother_;
   std::unique_ptr<gtsam::IncrementalFixedLagSmoother>
       dynamic_fixed_lag_smoother_;
-=======
->>>>>>> 218a44a3
 };
 
 }  // namespace dyno