--- conflicted
+++ resolved
@@ -33,7 +33,6 @@
 #include <glog/logging.h>
 
 #include "dynosam/backend/Accessor.hpp"
-<<<<<<< HEAD
 
 namespace dyno {
 
@@ -46,16 +45,6 @@
 }
 
 template <class MAP>
-=======
-
-namespace dyno {
-
-template <class MAP>
-Accessor<MAP>::Accessor(const gtsam::Values* theta, typename Map::Ptr map)
-    : theta_(theta), map_(map) {}
-
-template <class MAP>
->>>>>>> 218a44a3
 StateQuery<gtsam::Point3> Accessor<MAP>::getStaticLandmark(
     TrackletId tracklet_id) const {
   const auto lmk = CHECK_NOTNULL(map()->getLandmark(tracklet_id));
@@ -78,14 +67,9 @@
         this->getObjectMotion(frame_id, object_id);
     if (motion_query) {
       motion_estimates.insert2(
-<<<<<<< HEAD
           object_id, Motion3ReferenceFrame(
                          motion_query.get(), Motion3ReferenceFrame::Style::F2F,
                          ReferenceFrame::GLOBAL, frame_id - 1u, frame_id));
-=======
-          object_id, ReferenceFrameValue<Motion3>(motion_query.get(),
-                                                  ReferenceFrame::GLOBAL));
->>>>>>> 218a44a3
     }
   }
   return motion_estimates;
@@ -136,20 +120,12 @@
 }
 
 template <class MAP>
-<<<<<<< HEAD
-StatusLandmarkEstimates Accessor<MAP>::getDynamicLandmarkEstimates(
-=======
 StatusLandmarkVector Accessor<MAP>::getDynamicLandmarkEstimates(
->>>>>>> 218a44a3
     FrameId frame_id) const {
   const auto frame_node = map()->getFrame(frame_id);
   CHECK_NOTNULL(frame_node);
 
-<<<<<<< HEAD
-  StatusLandmarkEstimates estimates;
-=======
-  StatusLandmarkVector estimates;
->>>>>>> 218a44a3
+  StatusLandmarkVector estimates;
   const auto object_seen =
       frame_node->objects_seen.template collectIds<ObjectId>();
   for (ObjectId object_id : object_seen) {
@@ -159,27 +135,16 @@
 }
 
 template <class MAP>
-<<<<<<< HEAD
-StatusLandmarkEstimates Accessor<MAP>::getDynamicLandmarkEstimates(
-=======
 StatusLandmarkVector Accessor<MAP>::getDynamicLandmarkEstimates(
->>>>>>> 218a44a3
     FrameId frame_id, ObjectId object_id) const {
   const auto frame_node = map()->getFrame(frame_id);
   CHECK_NOTNULL(frame_node);
 
   if (!frame_node->objectObserved(object_id)) {
-<<<<<<< HEAD
-    return StatusLandmarkEstimates{};
-  }
-
-  StatusLandmarkEstimates estimates;
-=======
     return StatusLandmarkVector{};
   }
 
   StatusLandmarkVector estimates;
->>>>>>> 218a44a3
   const auto& dynamic_landmarks = frame_node->dynamic_landmarks;
   for (auto lmk_node : dynamic_landmarks) {
     const auto tracklet_id = lmk_node->tracklet_id;
@@ -192,18 +157,10 @@
     StateQuery<gtsam::Point3> lmk_query =
         this->getDynamicLandmark(frame_id, tracklet_id);
     if (lmk_query) {
-<<<<<<< HEAD
-      estimates.push_back(LandmarkStatus::DynamicInGLobal(
-          lmk_query.get(),  // estimate
-          frame_id, tracklet_id, object_id,
-          LandmarkStatus::Method::OPTIMIZED  // this may not be correct!!
-          )                                  // status
-=======
       estimates.push_back(
           LandmarkStatus::DynamicInGLobal(lmk_query.get(),  // estimate
                                           frame_id, tracklet_id,
                                           object_id)  // status
->>>>>>> 218a44a3
       );
     }
   }
@@ -211,20 +168,12 @@
 }
 
 template <class MAP>
-<<<<<<< HEAD
-StatusLandmarkEstimates Accessor<MAP>::getStaticLandmarkEstimates(
-=======
 StatusLandmarkVector Accessor<MAP>::getStaticLandmarkEstimates(
->>>>>>> 218a44a3
     FrameId frame_id) const {
   // dont go over the frames as this contains references to the landmarks
   // multiple times
   // e.g. the ones seen in that frame
-<<<<<<< HEAD
-  StatusLandmarkEstimates estimates;
-=======
-  StatusLandmarkVector estimates;
->>>>>>> 218a44a3
+  StatusLandmarkVector estimates;
 
   const auto frame_node = map()->getFrame(frame_id);
   CHECK_NOTNULL(frame_node);
@@ -237,13 +186,8 @@
         estimates.push_back(LandmarkStatus::StaticInGlobal(
             lmk_query.get(),  // estimate
             LandmarkStatus::MeaninglessFrame,
-<<<<<<< HEAD
-            landmark_node->getId(),             // tracklet id
-            LandmarkStatus::Method::OPTIMIZED)  // status
-=======
             landmark_node->getId()  // tracklet id
             )                       // status
->>>>>>> 218a44a3
         );
       }
     }
@@ -252,17 +196,10 @@
 }
 
 template <class MAP>
-<<<<<<< HEAD
-StatusLandmarkEstimates Accessor<MAP>::getFullStaticMap() const {
-  // dont go over the frames as this contains references to the landmarks
-  // multiple times e.g. the ones seen in that frame
-  StatusLandmarkEstimates estimates;
-=======
 StatusLandmarkVector Accessor<MAP>::getFullStaticMap() const {
   // dont go over the frames as this contains references to the landmarks
   // multiple times e.g. the ones seen in that frame
   StatusLandmarkVector estimates;
->>>>>>> 218a44a3
   const auto landmarks = map()->getLandmarks();
 
   for (const auto& [_, landmark_node] : landmarks) {
@@ -273,13 +210,8 @@
         estimates.push_back(LandmarkStatus::StaticInGlobal(
             lmk_query.get(),  // estimate
             LandmarkStatus::MeaninglessFrame,
-<<<<<<< HEAD
-            landmark_node->getId(),             // tracklet id
-            LandmarkStatus::Method::OPTIMIZED)  // status
-=======
             landmark_node->getId()  // tracklet id
             )                       // status
->>>>>>> 218a44a3
         );
       }
     }
@@ -288,15 +220,9 @@
 }
 
 template <class MAP>
-<<<<<<< HEAD
-StatusLandmarkEstimates Accessor<MAP>::getLandmarkEstimates(
-    FrameId frame_id) const {
-  StatusLandmarkEstimates estimates;
-=======
 StatusLandmarkVector Accessor<MAP>::getLandmarkEstimates(
     FrameId frame_id) const {
   StatusLandmarkVector estimates;
->>>>>>> 218a44a3
   estimates += getStaticLandmarkEstimates(frame_id);
   estimates += getDynamicLandmarkEstimates(frame_id);
   return estimates;
@@ -372,11 +298,7 @@
 template <class MAP>
 std::tuple<gtsam::Point3, bool> Accessor<MAP>::computeObjectCentroid(
     FrameId frame_id, ObjectId object_id) const {
-<<<<<<< HEAD
-  const StatusLandmarkEstimates& dynamic_lmks =
-=======
   const StatusLandmarkVector& dynamic_lmks =
->>>>>>> 218a44a3
       this->getDynamicLandmarkEstimates(frame_id, object_id);
 
   // convert to point cloud - should be a map with only one map in it
@@ -431,28 +353,18 @@
 
 template <class MAP>
 bool Accessor<MAP>::exists(gtsam::Key key) const {
-<<<<<<< HEAD
   const gtsam::Values* theta = shared_data_.values;
   CHECK_NOTNULL(theta);
   return theta->exists(key);
-=======
-  return theta_->exists(key);
->>>>>>> 218a44a3
 }
 
 template <class MAP>
 template <typename ValueType>
 StateQuery<ValueType> Accessor<MAP>::query(gtsam::Key key) const {
-<<<<<<< HEAD
   const gtsam::Values* theta = shared_data_.values;
   CHECK_NOTNULL(theta);
   if (theta->exists(key)) {
     return StateQuery<ValueType>(key, theta->at<ValueType>(key));
-=======
-  CHECK_NOTNULL(theta_);
-  if (theta_->exists(key)) {
-    return StateQuery<ValueType>(key, theta_->at<ValueType>(key));
->>>>>>> 218a44a3
   } else {
     return StateQuery<ValueType>::NotInMap(key);
   }
