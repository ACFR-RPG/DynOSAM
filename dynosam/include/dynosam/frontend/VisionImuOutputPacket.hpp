/*
 *   Copyright (c) 2024 ACFR-RPG, University of Sydney, Jesse Morris
 (jesse.morris@sydney.edu.au)
 *   All rights reserved.

 *   Permission is hereby granted, free of charge, to any person obtaining a
 copy
 *   of this software and associated documentation files (the "Software"), to
 deal
 *   in the Software without restriction, including without limitation the
 rights
 *   to use, copy, modify, merge, publish, distribute, sublicense, and/or sell
 *   copies of the Software, and to permit persons to whom the Software is
 *   furnished to do so, subject to the following conditions:

 *   The above copyright notice and this permission notice shall be included in
 all
 *   copies or substantial portions of the Software.

 *   THE SOFTWARE IS PROVIDED "AS IS", WITHOUT WARRANTY OF ANY KIND, EXPRESS OR
 *   IMPLIED, INCLUDING BUT NOT LIMITED TO THE WARRANTIES OF MERCHANTABILITY,
 *   FITNESS FOR A PARTICULAR PURPOSE AND NONINFRINGEMENT. IN NO EVENT SHALL THE
 *   AUTHORS OR COPYRIGHT HOLDERS BE LIABLE FOR ANY CLAIM, DAMAGES OR OTHER
 *   LIABILITY, WHETHER IN AN ACTION OF CONTRACT, TORT OR OTHERWISE, ARISING
 FROM,
 *   OUT OF OR IN CONNECTION WITH THE SOFTWARE OR THE USE OR OTHER DEALINGS IN
 THE
 *   SOFTWARE.
 */

#pragma once

#include "dynosam/frontend/Frontend-Definitions.hpp"
#include "dynosam/frontend/FrontendInputPacket.hpp"
#include "dynosam/frontend/imu/ImuFrontend.hpp"
#include "dynosam_common/GroundTruthPacket.hpp"
#include "dynosam_common/PointCloudProcess.hpp"
#include "dynosam_common/SensorModels.hpp"
#include "dynosam_common/Types.hpp"
#include "dynosam_cv/Camera.hpp"

// only for HybridObjectMotionSRIF
#include "dynosam/frontend/vision/MotionSolver.hpp"

namespace dyno {

/**
 * @brief Visual Tracking and Ego-motion information constructed by the DynoSAM
 * frontend.
 *
 * Contains feature tracking information capable of representing information
 * from monocular/RGB-D/Stereo cameras and ego-motion information from Visual
 * Odometry and Preintegrated IMU data.
 *
 */
class VisionImuPacket {
 public:
  DYNO_POINTER_TYPEDEFS(VisionImuPacket)

  // TODO: for filtering/smoothing debugging!
  //! Just need this here for viz!!
  gtsam::FastMap<ObjectId, HybridObjectMotionSRIF> active_filters;

<<<<<<< HEAD
=======
  FrameId kf_id{0};

>>>>>>> 14d791ec
  /// @brief Basic track structure representing a tracking status and visual
  /// measurements
  struct Tracks {
    TrackingStatus status;
    CameraMeasurementStatusVector measurements;
    bool is_keyframe{false};

    inline bool valid() const { return status == TrackingStatus::VALID; }
  };

  /**
   * @brief Ego-motion/camera tracks representing visual measurements on the
   * static background and ego-motion information.
   *
   */
  struct CameraTracks : public Tracks {
    //! Camera pose in world frame
    gtsam::Pose3 X_W_k;
    //! Relative camera pose from k-1 to k
    gtsam::Pose3 T_k_1_k;
  };

  /**
   * @brief Object track information epresenting visual measurements for a
   * single object as well as frame-to-frame (and possibly other) motion/pose
   * information.
   *
   */
  struct ObjectTracks : public Tracks {
    //! Object motion from k-1 to k in W
    Motion3ReferenceFrame H_W_k_1_k;
    //! Object pose at k in W
    gtsam::Pose3 L_W_k;

    // TODO: change to better tracking status
    // need this info to know when to make a new keyframe!!
    bool is_object_new{false};

    // TODO: for now structure!
    struct HybridInfo {
      //! Initial object points in L
      // TODO: only contain new ones!!?
      StatusLandmarkVector initial_object_points;
      //! Associated keyframe
      //! if keyframe then this value is NEW (ie changed from the previous one)
      //! and the initial motion should be identity
      gtsam::Pose3 L_W_k;
      //! This is the preintegrated motion immediately before the current
      //! keyframe at k
      gtsam::Pose3 H_W_e_k;
      //! Frame e (the last keyframe)
      FrameId from;
      //! Frame k (the current keyframe)
      FrameId to;
    };
    // Should also set is_keyframe
    std::optional<HybridInfo> hybrid_info;
  };
  //! Map of object id's to ObjectTracks
  using ObjectTrackMap = gtsam::FastMap<ObjectId, ObjectTracks>;

  Timestamp timestamp() const;
  FrameId frameId() const;
  ImuFrontend::PimPtr pim() const;
  Camera::ConstPtr camera() const;
  PointCloudLabelRGB::Ptr denseLabelledCloud() const;
  bool isCameraKeyFrame() const;
  bool isObjectKeyFrame(ObjectId object_id) const;

  // static or dynamic!!
  bool isKeyFrame() const;

  const CameraTracks& cameraTracks() const;
  const gtsam::Pose3& cameraPose() const;
  /**
   * @brief Returns the relative camera motion T_k_1_k, representing the motion
   * of the camera from k-1 to k in the camera local frame (at k-1)
   *
   * @return const gtsam::Pose3&
   */
  const gtsam::Pose3& relativeCameraTransform() const;

  const ObjectTrackMap& objectTracks() const;
  /**
   * @brief Object poses for this frame matching the set of objects available in
   * ObjectTracks
   *
   * @return const PoseEstimateMap&
   */
  const PoseEstimateMap& objectPoses() const;
  const ObjectIds& getObjectIds() const;
  const MotionEstimateMap& objectMotions() const;

  const GroundTruthInputPacket::Optional& groundTruthPacket() const;
  const DebugImagery::Optional& debugImagery() const;

  const CameraMeasurementStatusVector& objectMeasurements() const;
  const CameraMeasurementStatusVector& staticMeasurements() const;

  // Gets static landmark measurements (if any)
  StatusLandmarkVector staticLandmarkMeasurements() const;
  // Gets dynamic landmark measurements (if any)
  StatusLandmarkVector dynamicLandmarkMeasurements() const;

  VisionImuPacket& timestamp(Timestamp ts);
  VisionImuPacket& frameId(FrameId id);
  VisionImuPacket& pim(const ImuFrontend::PimPtr& pim);
  VisionImuPacket& camera(const Camera::Ptr& cam);
  VisionImuPacket& denseLabelledCloud(const PointCloudLabelRGB::Ptr& cloud);
  VisionImuPacket& cameraTracks(const CameraTracks& camera_tracks);
  VisionImuPacket& objectTracks(const ObjectTrackMap& object_tracks);
  VisionImuPacket& objectTracks(const ObjectTracks& object_track,
                                ObjectId object_id);
  VisionImuPacket& groundTruthPacket(
      const GroundTruthInputPacket::Optional& gt);
  VisionImuPacket& debugImagery(const DebugImagery::Optional& dbg);

  bool operator==(const VisionImuPacket& other) const {
    return frame_id_ == other.frame_id_ && timestamp_ == other.timestamp_;
    // TODO: minimal operator
  }

 protected:
  //! Timestamp
  Timestamp timestamp_;
  //! Frame Id
  FrameId frame_id_;

  //! Possible PIM going from last frame to this frame
  ImuFrontend::PimPtr pim_;

  //! Possible camera
  Camera::Ptr camera_;

  //! Possible dense point cloud (with label and RGB) in camera frame
  PointCloudLabelRGB::Ptr dense_labelled_cloud_;
  //! Optional ground truth information for this frame
  GroundTruthInputPacket::Optional ground_truth_;
  //! Optional debug/visualiation imagery for this frame
  DebugImagery::Optional debug_imagery_;

 protected:
  void updateObjectTrackCaches();

 private:
  //! Static point tracks
  CameraTracks camera_tracks_;
  //! Dynamic point tracks associated to each object
  ObjectTrackMap object_tracks_;

  //! Object poses for this frame (cached when object tracks are set)
  PoseEstimateMap cached_object_poses_;
  //! Object motions for this frame (cached when object tracks are set)
  MotionEstimateMap cached_object_motions_;
  //! Object ids for this frame (cached when object tracks are set)
  ObjectIds cached_object_ids_;
  //! All object measurements for this frame
  CameraMeasurementStatusVector cached_object_measurements_;

 private:
  static void fillLandmarkMeasurements(
      StatusLandmarkVector& landmarks,
      const CameraMeasurementStatusVector& camera_measurements);
};

}  // namespace dyno

#include <nlohmann/json.hpp>
using json = nlohmann::json;

namespace nlohmann {

template <>
struct adl_serializer<dyno::VisionImuPacket> {
  static void to_json(json& j, const dyno::VisionImuPacket& input);
  static dyno::VisionImuPacket from_json(const json& j);
};
}  // namespace nlohmann<|MERGE_RESOLUTION|>--- conflicted
+++ resolved
@@ -61,11 +61,8 @@
   //! Just need this here for viz!!
   gtsam::FastMap<ObjectId, HybridObjectMotionSRIF> active_filters;
 
-<<<<<<< HEAD
-=======
   FrameId kf_id{0};
 
->>>>>>> 14d791ec
   /// @brief Basic track structure representing a tracking status and visual
   /// measurements
   struct Tracks {
