--- conflicted
+++ resolved
@@ -403,17 +403,9 @@
                          MotionEstimateMap& motion_estimates) override;
 
  private:
-<<<<<<< HEAD
-  virtual bool solveImpl(Frame::Ptr frame_k, Frame::Ptr frame_k_1,
-                         ObjectId object_id,
-                         MotionEstimateMap& motion_estimates);
-  const ObjectPoseMap& updatePoses(MotionEstimateMap& motion_estimates,
-                                   Frame::Ptr frame_k, Frame::Ptr frame_k_1);
-=======
   void updatePoses(ObjectPoseMap& object_poses,
                    const MotionEstimateMap& motion_estimates,
                    Frame::Ptr frame_k, Frame::Ptr frame_k_1) override;
->>>>>>> 14d791ec
 
   void updateMotions(ObjectMotionMap& object_motions,
                      const MotionEstimateMap& motion_estimates,
@@ -584,12 +576,8 @@
     // gtsam::Pose3 H_W_km1_k;
   };
 
-<<<<<<< HEAD
- private:
-=======
   // FOR TESTING!
  public:
->>>>>>> 14d791ec
   // --- SRIF State Variables ---
   gtsam::Pose3 H_linearization_point_;  // Nominal state (linearization point)
   const gtsam::Matrix66 Q_;  // Process Noise Covariance (for prediction step)
@@ -624,14 +612,11 @@
 
  public:
   std::vector<gtsam::Pose3> keyframe_history;
-<<<<<<< HEAD
-=======
   //! Need access to the motion estimate before the filter is resrt
   //! AS this is the information of how we get from e -> k, and k is when we
   //! reset the filter!
   gtsam::Pose3 H_W_e_k_before_reset;
   FrameId frame_id_e_before_reset;
->>>>>>> 14d791ec
 
  public:
   HybridObjectMotionSRIF(const gtsam::Pose3& initial_state_H,
@@ -656,24 +641,17 @@
   // this is H_W_e_k
   const gtsam::Pose3& getCurrentLinearization() const;
 
-<<<<<<< HEAD
-=======
   // this is H_W_e_k
   // calculate best estimate!!
   gtsam::Pose3 getKeyFramedMotion() const;
 
->>>>>>> 14d791ec
   /**
    * @brief Recovers the full state pose W by applying the perturbation
    * to the linearization point.
    *
    * LIES: thie is H_W_km1_k
    */
-<<<<<<< HEAD
-  gtsam::Pose3 getStatePoseW() const;
-=======
   gtsam::Pose3 getF2FMotion() const;
->>>>>>> 14d791ec
 
   /**
    * @brief Recovers the state covariance P by inverting the information matrix.
@@ -713,15 +691,6 @@
   void resetState(const gtsam::Pose3& L_e, FrameId frame_id_e);
 };
 
-<<<<<<< HEAD
-class ObjectMotionSolverFilter : public ObjectMotionSovlerF2F {
- public:
-  //! Result from solve including the object motions and poses
-  using ObjectMotionSovlerF2F::Params;
-  using ObjectMotionSovlerF2F::Result;
-
-  using ObjectMotionSovlerF2F::EgoMotionSolver;
-=======
 class ObjectMotionSolverFilter : public ObjectMotionSolver,
                                  protected EgoMotionSolver {
  public:
@@ -731,7 +700,6 @@
   struct Params : public EgoMotionSolver::Params {
     // TODO: filter params!!
   };
->>>>>>> 14d791ec
 
   ObjectMotionSolverFilter(const Params& params,
                            const CameraParams& camera_params);
@@ -740,8 +708,6 @@
   bool solveImpl(Frame::Ptr frame_k, Frame::Ptr frame_k_1, ObjectId object_id,
                  MotionEstimateMap& motion_estimates) override;
 
-<<<<<<< HEAD
-=======
   void updatePoses(ObjectPoseMap& object_poses,
                    const MotionEstimateMap& motion_estimates,
                    Frame::Ptr frame_k, Frame::Ptr frame_k_1) override;
@@ -759,7 +725,6 @@
   //! iteration of sovled
   ObjectMotionMap object_motions_;
 
->>>>>>> 14d791ec
  public:  // TODO: for testing!
   gtsam::FastMap<ObjectId, std::shared_ptr<HybridObjectMotionSRIF>> filters_;
 };
