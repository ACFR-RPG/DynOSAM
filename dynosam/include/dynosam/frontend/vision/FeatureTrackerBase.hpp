--- conflicted
+++ resolved
@@ -66,8 +66,6 @@
 
 class FeatureTrackerBase {
  public:
-<<<<<<< HEAD
-=======
   /**
    * @brief Parameter struct to control the visualisation for
    * FeatureTrackerBase::computeImageTracks
@@ -91,17 +89,12 @@
     ImageTracksParams(bool debug) : is_debug(debug) {}
   };
 
->>>>>>> 218a44a3
   FeatureTrackerBase(const TrackerParams& params, Camera::Ptr camera,
                      ImageDisplayQueue* display_queue);
 
   cv::Mat computeImageTracks(const Frame& previous_frame,
                              const Frame& current_frame,
-<<<<<<< HEAD
-                             bool debug = false) const;
-=======
                              const ImageTracksParams& config = false) const;
->>>>>>> 218a44a3
 
  protected:
   /**
