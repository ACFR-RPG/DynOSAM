--- conflicted
+++ resolved
@@ -76,20 +76,6 @@
     logger_ = std::make_unique<RGBDFrontendLogger>();
   }
 
-<<<<<<< HEAD
-  ObjectMotionSovlerF2F::Params object_motion_solver_params =
-      getFrontendParams().object_motion_solver_params;
-  // add ground truth hook
-  object_motion_solver_params.ground_truth_packets_request = [&]() {
-    return this->shared_module_info.getGroundTruthPackets();
-  };
-  object_motion_solver_params.refine_motion_with_3d = false;
-
-  if (FLAGS_use_object_motion_filtering) {
-    object_motion_solver_ = std::make_shared<ObjectMotionSolverFilter>(
-        object_motion_solver_params, camera->getParams());
-  } else {
-=======
   if (FLAGS_use_object_motion_filtering) {
     ObjectMotionSolverFilter::Params filter_params;
     object_motion_solver_ = std::make_shared<ObjectMotionSolverFilter>(
@@ -102,7 +88,6 @@
       return this->shared_module_info.getGroundTruthPackets();
     };
     object_motion_solver_params.refine_motion_with_3d = false;
->>>>>>> 14d791ec
     object_motion_solver_ = std::make_shared<ObjectMotionSovlerF2F>(
         object_motion_solver_params, camera->getParams());
   }
@@ -294,13 +279,6 @@
     auto motion_filter = std::dynamic_pointer_cast<ObjectMotionSolverFilter>(
         object_motion_solver_);
     CHECK_NOTNULL(motion_filter);
-<<<<<<< HEAD
-    for (const auto& [object_id, _] : object_motions) {
-      auto object_motion_srif = motion_filter->filters_.at(object_id);
-      CHECK_NOTNULL(object_motion_srif);
-      vision_imu_packet->active_filters.insert2(object_id, *object_motion_srif);
-    }
-=======
 
     // also update object tracks with filtering stuff!!
     auto object_tracks = vision_imu_packet->objectTracks();
@@ -368,7 +346,6 @@
     // update object tracks with hybrid info
     // with keyframe!!
     vision_imu_packet->objectTracks(new_object_tracks);
->>>>>>> 14d791ec
   }
 
   if (FLAGS_set_dense_labelled_cloud) {
