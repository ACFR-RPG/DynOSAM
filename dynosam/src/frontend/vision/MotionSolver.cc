--- conflicted
+++ resolved
@@ -735,7 +735,6 @@
 }
 
 // namespace testing {
-<<<<<<< HEAD
 
 // using namespace cv;
 // using namespace std;
@@ -811,83 +810,6 @@
 //     A.at<double>(2 * i + 1, 8) = v;
 //   }
 
-=======
-
-// using namespace cv;
-// using namespace std;
-
-// // Compute isotropic normalization transform for a set of 2D points
-// static Mat computeNormalizationTransform(const vector<Point2f>& pts) {
-//   int n = (int)pts.size();
-//   Point2f centroid(0, 0);
-//   for (const auto& p : pts) centroid += p;
-//   centroid.x /= n;
-//   centroid.y /= n;
-
-//   double meanDist = 0.0;
-//   for (const auto& p : pts) {
-//     double dx = p.x - centroid.x;
-//     double dy = p.y - centroid.y;
-//     meanDist += sqrt(dx * dx + dy * dy);
-//   }
-//   meanDist /= n;
-
-//   double scale = (meanDist > 0) ? (sqrt(2.0) / meanDist) : 1.0;
-
-//   Mat T = Mat::eye(3, 3, CV_64F);
-//   T.at<double>(0, 0) = scale;
-//   T.at<double>(1, 1) = scale;
-//   T.at<double>(0, 2) = -scale * centroid.x;
-//   T.at<double>(1, 2) = -scale * centroid.y;
-//   return T;
-// }
-
-// // Normalized DLT homography estimation: src -> dst (both length >= 4)
-// Mat estimateHomographyDLT(const vector<Point2f>& src,
-//                           const vector<Point2f>& dst) {
-//   CV_Assert(src.size() >= 4 && src.size() == dst.size());
-//   int n = (int)src.size();
-
-//   Mat T1 = computeNormalizationTransform(src);
-//   Mat T2 = computeNormalizationTransform(dst);
-
-//   // Normalize points
-//   vector<Point2f> nsrc(n), ndst(n);
-//   for (int i = 0; i < n; i++) {
-//     Mat p = (Mat_<double>(3, 1) << src[i].x, src[i].y, 1.0);
-//     Mat pn = T1 * p;
-//     nsrc[i] = Point2f((float)(pn.at<double>(0, 0) / pn.at<double>(2, 0)),
-//                       (float)(pn.at<double>(1, 0) / pn.at<double>(2, 0)));
-
-//     Mat q = (Mat_<double>(3, 1) << dst[i].x, dst[i].y, 1.0);
-//     Mat qn = T2 * q;
-//     ndst[i] = Point2f((float)(qn.at<double>(0, 0) / qn.at<double>(2, 0)),
-//                       (float)(qn.at<double>(1, 0) / qn.at<double>(2, 0)));
-//   }
-
-//   // Build A matrix (2n x 9)
-//   Mat A = Mat::zeros(n * 2, 9, CV_64F);
-//   for (int i = 0; i < n; i++) {
-//     double x = nsrc[i].x;
-//     double y = nsrc[i].y;
-//     double u = ndst[i].x;
-//     double v = ndst[i].y;
-//     A.at<double>(2 * i, 0) = -x;
-//     A.at<double>(2 * i, 1) = -y;
-//     A.at<double>(2 * i, 2) = -1;
-//     A.at<double>(2 * i, 6) = x * u;
-//     A.at<double>(2 * i, 7) = y * u;
-//     A.at<double>(2 * i, 8) = u;
-
-//     A.at<double>(2 * i + 1, 3) = -x;
-//     A.at<double>(2 * i + 1, 4) = -y;
-//     A.at<double>(2 * i + 1, 5) = -1;
-//     A.at<double>(2 * i + 1, 6) = x * v;
-//     A.at<double>(2 * i + 1, 7) = y * v;
-//     A.at<double>(2 * i + 1, 8) = v;
-//   }
-
->>>>>>> 14d791ec
 //   // Solve Ah = 0 via SVD
 //   Mat w, u, vt;
 //   SVD::compute(A, w, u, vt, SVD::MODIFY_A);
@@ -960,7 +882,6 @@
 //   if (points3D.size() < 4 || points3D.size() != points2D.size()) {
 //     return false;
 //   }
-<<<<<<< HEAD
 
 //   // Convert 3D points to 2D by projecting onto XY plane (Z=0)
 //   std::vector<cv::Point2f> points3D_2D;
@@ -971,18 +892,6 @@
 //   // Find homography matrix
 //   cv::Mat H = cv::findHomography(points3D_2D, points2D, cv::RANSAC, 3.0);
 
-=======
-
-//   // Convert 3D points to 2D by projecting onto XY plane (Z=0)
-//   std::vector<cv::Point2f> points3D_2D;
-//   for (const auto& pt : points3D) {
-//     points3D_2D.push_back(cv::Point2f(pt.x, pt.y));
-//   }
-
-//   // Find homography matrix
-//   cv::Mat H = cv::findHomography(points3D_2D, points2D, cv::RANSAC, 3.0);
-
->>>>>>> 14d791ec
 //   if (H.empty()) {
 //     throw std::runtime_error("Failed to compute homography");
 //   }
@@ -1041,7 +950,6 @@
 //   Gw = gtsam::Pose3(transform);
 //   return true;
 // }
-<<<<<<< HEAD
 
 // bool poseFromPnP(const std::vector<cv::Point3f>& points3D,
 //                  const std::vector<cv::Point2f>& points2D, const cv::Mat& K,
@@ -1051,17 +959,6 @@
 //     return false;
 //   }
 
-=======
-
-// bool poseFromPnP(const std::vector<cv::Point3f>& points3D,
-//                  const std::vector<cv::Point2f>& points2D, const cv::Mat& K,
-//                  gtsam::Pose3& Gw, cv::Mat& inliers) {
-//   // Ensure we have enough correspondences
-//   if (points3D.size() < 4 || points3D.size() != points2D.size()) {
-//     return false;
-//   }
-
->>>>>>> 14d791ec
 //   // Output vectors
 //   Mat rvec1, tvec1;
 //   cv::Mat distCoeffs = cv::Mat::zeros(1, 4, CV_64FC1);
@@ -1528,15 +1425,11 @@
   return H_linearization_point_;
 }
 
-<<<<<<< HEAD
-gtsam::Pose3 HybridObjectMotionSRIF::getStatePoseW() const {
-=======
 gtsam::Pose3 HybridObjectMotionSRIF::getKeyFramedMotion() const {
   return H_linearization_point_.retract(getStatePerturbation());
 }
 
 gtsam::Pose3 HybridObjectMotionSRIF::getF2FMotion() const {
->>>>>>> 14d791ec
   gtsam::Pose3 H_W_e_k = H_linearization_point_.retract(getStatePerturbation());
   gtsam::Pose3 H_W_e_km1 = previous_H_;
   return H_W_e_k * H_W_e_km1.inverse();
@@ -1559,11 +1452,7 @@
 
   // call before updating the previous_H_
   // previous motion -> assume constant!
-<<<<<<< HEAD
-  gtsam::Pose3 H_W_km1_k = getStatePoseW();
-=======
   gtsam::Pose3 H_W_km1_k = getF2FMotion();
->>>>>>> 14d791ec
 
   // gtsam::Pose3 L_km1 = previous_H_ * L_e_;
   // gtsam::Pose3 L_k = H_current_mean * L_e_;
@@ -1580,12 +1469,6 @@
   // 2. Perform EKF prediction (add process noise)
   // P_k = P_{k-1} + Q
   gtsam::Matrix66 P_predicted = P_current + Q_;
-
-<<<<<<< HEAD
-  // LOG(INFO) << "Previous H " << H_current_mean << " delta H " << H_W_km1_k;
-=======
-  LOG(INFO) << "Previous H " << H_current_mean << " delta H " << H_W_km1_k;
->>>>>>> 14d791ec
 
   // 3. Re-linearize: Set new linearization point to the current mean
   H_linearization_point_ = H_W_km1_k * H_current_mean;
@@ -1705,10 +1588,6 @@
     //  start of the update.
     const gtsam::Pose3 A = X_W_k_inv * H_current_mean;
     const gtsam::Pose3 G_w = A * L_e_;
-<<<<<<< HEAD
-    const gtsam::Matrix6 J_correction = -A.AdjointMap();
-=======
->>>>>>> 14d791ec
     gtsam::StereoCamera gtsam_stereo_camera_current(G_w.inverse(),
                                                     stereo_calibration_);
 
@@ -1752,11 +1631,7 @@
       // Calculate Huber weight w(e) = min(1, delta / |e|)
       weights(i) = (error <= huber_k_) ? 1.0 : huber_k_ / error;
       if (/*weights(i) < 0.99 &&*/ iter == num_irls_iterations - 1) {
-<<<<<<< HEAD
-        VLOG(20) << "  [Meas " << i << "] Final Weight: " << weights(i)
-=======
         VLOG(50) << "  [Meas " << i << "] Final Weight: " << weights(i)
->>>>>>> 14d791ec
                  << " (Error: " << error << ")";
       }
     }
@@ -1854,13 +1729,9 @@
 ObjectMotionSolverFilter::ObjectMotionSolverFilter(
     const ObjectMotionSolverFilter::Params& params,
     const CameraParams& camera_params)
-<<<<<<< HEAD
-    : ObjectMotionSovlerF2F(params, camera_params) {}
-=======
     : EgoMotionSolver(static_cast<const EgoMotionSolver::Params&>(params),
                       camera_params),
       filter_params_(params) {}
->>>>>>> 14d791ec
 
 bool ObjectMotionSolverFilter::solveImpl(Frame::Ptr frame_k,
                                          Frame::Ptr frame_k_1,
@@ -1922,17 +1793,6 @@
   // the case when we loos all points!) what about in the OMD case? we get a
   // bunch more points but now linearization of points is wrong!? WOW okay this
   // fixed all the things!!!!!
-<<<<<<< HEAD
-  auto it = std::find(frame_k->retracked_objects_.begin(),
-                      frame_k->retracked_objects_.end(), object_id);
-
-  bool new_object = false;
-  if (it != frame_k->retracked_objects_.end() && filters_.exists(object_id)) {
-    LOG(INFO) << object_id << " retracked - resetting filter!";
-    // Not thread safe!
-    // filters_.erase(object_id);
-    new_object = true;
-=======
   // TODO: repeated information in the FeatureTrackingInfo (which one to use!!)
   auto it = std::find(frame_k->retracked_objects_.begin(),
                       frame_k->retracked_objects_.end(), object_id);
@@ -1966,13 +1826,10 @@
     // new object false so we dont
     // new_object = true;
     new_or_reset_object = true;
->>>>>>> 14d791ec
     gtsam::Pose3 keyframe_pose =
         construct_initial_frame(frame_k_1, geometric_result.inliers);
 
     auto filter = filters_.at(object_id);
-<<<<<<< HEAD
-=======
     // must set value before reset to get the last value
     // NOTE: we currently KF to k-1 so this will be a little bit wrong!!!
     // assume that we only take this value if the object was retracked!!
@@ -1980,19 +1837,11 @@
     filter->H_W_e_k_before_reset = filter->getCurrentLinearization();
     // filter->frame_id_e_before_reset = filter->getKeyFrameId();
     filter->frame_id_e_before_reset = filter->getKeyFrameId();
->>>>>>> 14d791ec
 
     // instead of using new pose (use last motion) (if last frame id was k-1?)
     //  we start to drift from the center of the object!!
     //  keyframe_pose = filter->getCurrentLinearization() *
     //  filter->getKeyFramePose(); filters_.erase(object_id);
-<<<<<<< HEAD
-    filters_.at(object_id)->resetState(keyframe_pose, frame_k_1->getFrameId());
-  }
-
-  if (!filters_.exists(object_id)) {
-    new_object = true;
-=======
     filter->resetState(keyframe_pose, frame_k_1->getFrameId());
     filter->frame_id_e_ = frame_k->getFrameId();
     frame_k->tracking_info_->dynamic_track.at(object_id).object_resampled =
@@ -2027,7 +1876,6 @@
     // frame_k->tracking_info_->dynamic_track.at(object_id).object_resampled =
     // true;
 
->>>>>>> 14d791ec
     // gtsam::Vector3 noise;
     // noise << 1.0, 1.0, 3.0;
     // gtsam::Matrix33 R = noise.array().matrix().asDiagonal();
@@ -2037,11 +1885,7 @@
     gtsam::Matrix66 P = gtsam::Matrix66::Identity() * 0.3;
 
     // Process Model noise (6x6)
-<<<<<<< HEAD
-    gtsam::Matrix66 Q = gtsam::Matrix66::Identity() * 2.0;
-=======
     gtsam::Matrix66 Q = gtsam::Matrix66::Identity() * 0.2;
->>>>>>> 14d791ec
 
     if (geometric_result.inliers.size() < 4) {
       LOG(WARNING) << "Could not make initial frame for object " << object_id
@@ -2049,8 +1893,6 @@
       return false;
     }
 
-<<<<<<< HEAD
-=======
     frame_k->tracking_info_->dynamic_track.at(object_id).object_new = true;
     frame_k->tracking_info_->dynamic_track.at(object_id).object_resampled =
         true;
@@ -2059,7 +1901,6 @@
     // this means we drop the information at k-1 but due to the system design
     // we cannot send k-1 and k to the backend
     // and now the front-end and backend need to be synchronized
->>>>>>> 14d791ec
     gtsam::Pose3 keyframe_pose =
         construct_initial_frame(frame_k_1, geometric_result.inliers);
 
@@ -2068,20 +1909,11 @@
                                     gtsam::Pose3::Identity(), keyframe_pose,
                                     frame_k_1->getFrameId(), P, Q, R,
                                     frame_k_1->getCamera(), kHuberKFilter));
-<<<<<<< HEAD
-  }
-  auto filter = filters_.at(object_id).get();
-
-  gtsam::Pose3 G_w_inv_pnp = geometric_result.best_result.inverse();
-  gtsam::Pose3 H_w_km1_k_pnp = frame_k->getPose() * G_w_inv_pnp;
-
-=======
     // fake KF is this frame
     filters_.at(object_id)->frame_id_e_ = frame_k->getFrameId();
   }
   auto filter = filters_.at(object_id).get();
 
->>>>>>> 14d791ec
   // std::vector<gtsam::Point3> object_points;
   // std::vector<gtsam::Point2> image_points;
 
@@ -2100,14 +1932,9 @@
   // }
 
   // update and predict should be one step so that if we dont have enough points
-<<<<<<< HEAD
-  // we dont predict?
-  if (new_object) {
-=======
   // NOTE: this logic seemed pretty important to ensure the estimate was good!!!
   // we dont predict?
   if (new_or_reset_object) {
->>>>>>> 14d791ec
     filter->predict(gtsam::Pose3::Identity());
     {
       utils::TimingStatsCollector timer("motion_solver.ekf_update");
@@ -2117,8 +1944,6 @@
       // frame_k->getPose());
     }
   }
-<<<<<<< HEAD
-=======
 
   // on the first frame we want to init everything (ie. points)
   // so that they align with the keyframe but dont need to update anyting
@@ -2134,7 +1959,6 @@
   // keyframe!
   //  if(!new_or_reset_object) {
 
->>>>>>> 14d791ec
   filter->predict(H_w_km1_k_pnp);
   {
     utils::TimingStatsCollector timer("motion_solver.ekf_update");
@@ -2143,10 +1967,7 @@
     // filter->updateStereo(object_points, stereo_measurements,
     // frame_k->getPose());
   }
-<<<<<<< HEAD
-=======
   // }
->>>>>>> 14d791ec
 
   // gtsam::Pose3 G_w;
   // cv::Mat inliers_ransac;
@@ -2161,11 +1982,7 @@
     // if (homography_result) {
     // gtsam::Pose3 G_w = geometric_result.best_result.inverse();
     // gtsam::Pose3 H_w = filter->getPose();
-<<<<<<< HEAD
-    gtsam::Pose3 H_w_filter = filter->getStatePoseW();
-=======
     gtsam::Pose3 H_w_filter = filter->getF2FMotion();
->>>>>>> 14d791ec
     gtsam::Pose3 G_w_filter_inv =
         (frame_k->getPose().inverse() * H_w_filter).inverse();
     // gtsam::Pose3 H_w = frame_k->getPose() * G_w;
@@ -2247,8 +2064,6 @@
   }
 }
 
-<<<<<<< HEAD
-=======
 void ObjectMotionSolverFilter::updatePoses(
     ObjectPoseMap& object_poses, const MotionEstimateMap& motion_estimates,
     Frame::Ptr frame_k, Frame::Ptr /*frame_k_1*/) {
@@ -2275,5 +2090,4 @@
   object_motions = object_motions_;
 }
 
->>>>>>> 14d791ec
 }  // namespace dyno