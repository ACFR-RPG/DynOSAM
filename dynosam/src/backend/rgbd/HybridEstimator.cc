/*
 *   Copyright (c) 2024 ACFR-RPG, University of Sydney, Jesse Morris
 (jesse.morris@sydney.edu.au)
 *   All rights reserved.

 *   Permission is hereby granted, free of charge, to any person obtaining a
 copy
 *   of this software and associated documentation files (the "Software"), to
 deal
 *   in the Software without restriction, including without limitation the
 rights
 *   to use, copy, modify, merge, publish, distribute, sublicense, and/or sell
 *   copies of the Software, and to permit persons to whom the Software is
 *   furnished to do so, subject to the following conditions:

 *   The above copyright notice and this permission notice shall be included in
 all
 *   copies or substantial portions of the Software.

 *   THE SOFTWARE IS PROVIDED "AS IS", WITHOUT WARRANTY OF ANY KIND, EXPRESS OR
 *   IMPLIED, INCLUDING BUT NOT LIMITED TO THE WARRANTIES OF MERCHANTABILITY,
 *   FITNESS FOR A PARTICULAR PURPOSE AND NONINFRINGEMENT. IN NO EVENT SHALL THE
 *   AUTHORS OR COPYRIGHT HOLDERS BE LIABLE FOR ANY CLAIM, DAMAGES OR OTHER
 *   LIABILITY, WHETHER IN AN ACTION OF CONTRACT, TORT OR OTHERWISE, ARISING
 FROM,
 *   OUT OF OR IN CONNECTION WITH THE SOFTWARE OR THE USE OR OTHER DEALINGS IN
 THE
 *   SOFTWARE.
 */

#include "dynosam/backend/rgbd/HybridEstimator.hpp"

#include <gtsam/slam/PoseRotationPrior.h>

#include "dynosam/backend/BackendDefinitions.hpp"
#include "dynosam/factors/HybridFormulationFactors.hpp"

namespace dyno {

// class SmartHFactor
//     : public gtsam::NoiseModelFactor4<gtsam::Pose3, gtsam::Pose3,
//     gtsam::Pose3,
//                                       gtsam::Pose3> {
//  public:
//   typedef boost::shared_ptr<SmartHFactor> shared_ptr;
//   typedef SmartHFactor This;
//   typedef gtsam::NoiseModelFactor4<gtsam::Pose3, gtsam::Pose3, gtsam::Pose3,
//                                    gtsam::Pose3>
//       Base;

//   const gtsam::Point3 Z_previous_;
//   const gtsam::Point3 Z_current_;

//   SmartHFactor(gtsam::Key X_previous, gtsam::Key H_previous,
//                gtsam::Key X_current, gtsam::Key H_current,
//                const gtsam::Point3& Z_previous, const gtsam::Point3&
//                Z_current, gtsam::SharedNoiseModel model)
//       : Base(model, X_previous, H_previous, X_current, H_current),
//         Z_previous_(Z_previous),
//         Z_current_(Z_current) {}

//   gtsam::Vector evaluateError(
//       const gtsam::Pose3& X_previous, const gtsam::Pose3& H_previous,
//       const gtsam::Pose3& X_current, const gtsam::Pose3& H_current,
//       boost::optional<gtsam::Matrix&> J1 = boost::none,
//       boost::optional<gtsam::Matrix&> J2 = boost::none,
//       boost::optional<gtsam::Matrix&> J3 = boost::none,
//       boost::optional<gtsam::Matrix&> J4 = boost::none) const override {
//     if (J1) {
//       // error w.r.t to X_prev
//       Eigen::Matrix<double, 3, 6> df_dX_prev =
//           gtsam::numericalDerivative41<gtsam::Vector3, gtsam::Pose3,
//                                        gtsam::Pose3, gtsam::Pose3,
//                                        gtsam::Pose3>(
//               std::bind(&SmartHFactor::residual, std::placeholders::_1,
//                         std::placeholders::_2, std::placeholders::_3,
//                         std::placeholders::_4, Z_previous_, Z_current_),
//               X_previous, H_previous, X_current, H_current);
//       *J1 = df_dX_prev;
//     }

//     if (J2) {
//       // error w.r.t to P_prev
//       Eigen::Matrix<double, 3, 6> df_dP_prev =
//           gtsam::numericalDerivative42<gtsam::Vector3, gtsam::Pose3,
//                                        gtsam::Pose3, gtsam::Pose3,
//                                        gtsam::Pose3>(
//               std::bind(&SmartHFactor::residual, std::placeholders::_1,
//                         std::placeholders::_2, std::placeholders::_3,
//                         std::placeholders::_4, Z_previous_, Z_current_),
//               X_previous, H_previous, X_current, H_current);
//       *J2 = df_dP_prev;
//     }

//     if (J3) {
//       // error w.r.t to X_curr
//       Eigen::Matrix<double, 3, 6> df_dX_curr =
//           gtsam::numericalDerivative43<gtsam::Vector3, gtsam::Pose3,
//                                        gtsam::Pose3, gtsam::Pose3,
//                                        gtsam::Pose3>(
//               std::bind(&SmartHFactor::residual, std::placeholders::_1,
//                         std::placeholders::_2, std::placeholders::_3,
//                         std::placeholders::_4, Z_previous_, Z_current_),
//               X_previous, H_previous, X_current, H_current);
//       *J3 = df_dX_curr;
//     }

//     if (J4) {
//       // error w.r.t to P_curr
//       Eigen::Matrix<double, 3, 6> df_dP_curr =
//           gtsam::numericalDerivative44<gtsam::Vector3, gtsam::Pose3,
//                                        gtsam::Pose3, gtsam::Pose3,
//                                        gtsam::Pose3>(
//               std::bind(&SmartHFactor::residual, std::placeholders::_1,
//                         std::placeholders::_2, std::placeholders::_3,
//                         std::placeholders::_4, Z_previous_, Z_current_),
//               X_previous, H_previous, X_current, H_current);
//       *J4 = df_dP_curr;
//     }

//     return residual(X_previous, H_previous, X_current, H_current,
//     Z_previous_,
//                     Z_current_);
//   }

//   static gtsam::Vector residual(const gtsam::Pose3& X_previous,
//                                 const gtsam::Pose3& H_previous,
//                                 const gtsam::Pose3& X_current,
//                                 const gtsam::Pose3& H_current,
//                                 const gtsam::Point3& Z_previous,
//                                 const gtsam::Point3& Z_current) {
//     gtsam::Pose3 prev_H_current = H_current * H_previous.inverse();
//     gtsam::Point3 m_previous_world = X_previous * Z_previous;
//     gtsam::Point3 m_current_world = X_current * Z_current;
//     return m_current_world - prev_H_current * m_previous_world;
//   }
// };

StateQuery<gtsam::Pose3> HybridAccessor::getSensorPose(FrameId frame_id) const {
  const auto frame_node = map()->getFrame(frame_id);
  if (!frame_node) {
    return StateQuery<gtsam::Pose3>::InvalidMap();
  }
  // CHECK_NOTNULL(frame_node);
  return this->query<gtsam::Pose3>(frame_node->makePoseKey());
}

StateQuery<gtsam::Pose3> HybridAccessor::getObjectMotion(
    FrameId frame_id, ObjectId object_id) const {
  const auto object_node = map()->getObject(object_id);
  const auto frame_node_k = map()->getFrame(frame_id);
  CHECK(object_node);
  // const auto frame_node_k_1 = map()->getFrame(frame_id - 1u);

  if (!frame_node_k) {
    VLOG(30) << "Could not construct object motion frame id=" << frame_id
             << " object id=" << object_id << " as the frame does not exist!";
    return StateQuery<gtsam::Pose3>::InvalidMap();
  }

  auto motion_key = frame_node_k->makeObjectMotionKey(object_id);
  StateQuery<gtsam::Pose3> e_H_k_world = this->query<gtsam::Pose3>(motion_key);
  if (!e_H_k_world) {
    VLOG(30) << "Could not construct object motion frame id=" << frame_id
             << " object id=" << object_id
             << ". Frame exists but motion is missing!!!";
    return StateQuery<gtsam::Pose3>::InvalidMap();
  }

  // first object motion (ie s0 -> s1)
  auto key_frame_data =
      CHECK_NOTNULL(shared_hybrid_formulation_data_.key_frame_data);

  FrameId last_seen;
  if (!object_node->previouslySeenFrame(&last_seen)) {
    const auto range = CHECK_NOTNULL(key_frame_data->find(object_id, frame_id));
    const auto [s0, L0] = range->dataPair();
    // check that the first frame of the object motion is actually this frame
    // this motion should actually be identity
    CHECK_EQ(s0, frame_id);
    return StateQuery<gtsam::Pose3>(motion_key, *e_H_k_world);
  }
  // if (!frame_node_k_1) {
  //   CHECK_NOTNULL(frame_node_k);
  //   // const auto range = CHECK_NOTNULL(key_frame_data->find(object_id,
  //   frame_id));
  //   // const auto [s0, L0] = range->dataPair();
  //   // // check that the first frame of the object motion is actually this
  //   frame
  //   // // this motion should actually be identity
  //   // CHECK_EQ(s0, frame_id);
  //   // return StateQuery<gtsam::Pose3>(motion_key, *e_H_k_world);
  // }
  else {
    CHECK_NOTNULL(frame_node_k);
    const auto frame_node_k_1 = map()->getFrame(last_seen);
    CHECK_NOTNULL(frame_node_k_1);

    StateQuery<gtsam::Pose3> e_H_km1_world = this->query<gtsam::Pose3>(
        frame_node_k_1->makeObjectMotionKey(object_id));

    if (e_H_k_world && e_H_km1_world) {
      // want a motion from k-1 to k, but we estimate s0 to k
      //^w_{k-1}H_k = ^w_{s0}H_k \: ^w_{s0}H_{k-1}^{-1}
      gtsam::Pose3 motion = e_H_k_world.get() * e_H_km1_world->inverse();
      // LOG(INFO) << "Obj motion " << motion;
      return StateQuery<gtsam::Pose3>(motion_key, motion);
    } else {
      return StateQuery<gtsam::Pose3>::NotInMap(
          frame_node_k->makeObjectMotionKey(object_id));
    }
  }
  LOG(WARNING) << "Could not construct object motion frame id=" << frame_id
               << " object id=" << object_id;
  return StateQuery<gtsam::Pose3>::InvalidMap();
}

StateQuery<gtsam::Pose3> HybridAccessor::getObjectPose(
    FrameId frame_id, ObjectId object_id) const {
  // we estimate a motion ^w_{s0}H_k, so we can compute a pose ^wL_k =
  // ^w_{s0}H_k * ^wL_{s0}
  const auto frame_node_k = map()->getFrame(frame_id);
  if (!frame_node_k) {
    return StateQuery<gtsam::Pose3>::InvalidMap();
  }

  gtsam::Key motion_key = frame_node_k->makeObjectMotionKey(object_id);
  gtsam::Key pose_key = frame_node_k->makeObjectPoseKey(object_id);
  /// hmmm... if we do a query after we do an update but before an optimise then
  /// the motion will
  // be whatever we initalised it with
  // in the case of identity, the pose at k will just be L_s0 which we dont
  // want?
  StateQuery<gtsam::Pose3> e_H_k_world = this->query<gtsam::Pose3>(motion_key);
  LOG(INFO) << "Got object motion " << (bool)e_H_k_world << " "
            << DynosamKeyFormatter(motion_key);
  // CHECK(false);

  if (e_H_k_world) {
    auto key_frame_data =
        CHECK_NOTNULL(shared_hybrid_formulation_data_.key_frame_data);
    const auto range = CHECK_NOTNULL(key_frame_data->find(object_id, frame_id));
    const auto [s0, L0] = range->dataPair();

    const gtsam::Pose3 L_k = e_H_k_world.get() * L0;

    return StateQuery<gtsam::Pose3>(pose_key, L_k);
  } else {
    return StateQuery<gtsam::Pose3>::NotInMap(pose_key);
  }
}
StateQuery<gtsam::Point3> HybridAccessor::getDynamicLandmark(
    FrameId frame_id, TrackletId tracklet_id) const {
  StateQuery<gtsam::Point3> query_m_W;
  DynamicLandmarkQuery query;
  query.query_m_W = &query_m_W;

  getDynamicLandmarkImpl(frame_id, tracklet_id, query);

  return query_m_W;
}

StatusLandmarkVector HybridAccessor::getDynamicLandmarkEstimates(
    FrameId frame_id, ObjectId object_id) const {
  const auto frame_node = map()->getFrame(frame_id);

  // object may not exist at the frame query so allow invalid frame
  if (!frame_node) {
    return StatusLandmarkVector{};
  }

  const auto object_node = map()->getObject(object_id);
  CHECK(frame_node) << "Frame Null at k=" << frame_id << " j=" << object_id;
  CHECK(object_node) << "Object Null at k=" << frame_id << " j=" << object_id;

  if (!frame_node->objectObserved(object_id)) {
    return StatusLandmarkVector{};
  }

  StatusLandmarkVector estimates;
  // unlike in the base version, iterate over all points on the object (i.e all
  // tracklets) as we can propogate all of them!!!!
  const auto& dynamic_landmarks = object_node->dynamic_landmarks;
  for (auto lmk_node : dynamic_landmarks) {
    const auto tracklet_id = lmk_node->tracklet_id;

    CHECK_EQ(object_id, lmk_node->object_id);

    // user defined function should put point in the world frame
    StateQuery<gtsam::Point3> lmk_query =
        this->getDynamicLandmark(frame_id, tracklet_id);
    if (lmk_query) {
      estimates.push_back(LandmarkStatus::DynamicInGLobal(
          Point3Measurement(lmk_query.get()),  // estimate
          frame_id, tracklet_id, object_id));
    }
  }
  return estimates;
}

StatusLandmarkVector HybridAccessor::getLocalDynamicLandmarkEstimates(
    ObjectId object_id) const {
  const auto object_node = map()->getObject(object_id);
  if (!object_node) {
    return StatusLandmarkVector{};
  }

  // what if we have multiple ranges?
  // pick the ones that have the most number of landmarks...?
  // this is a bad heuristic!!

  // iterate over tracklets and their keyframe to find the frame with the most
  // ids
  auto tracklet_id_to_keyframe =
      *CHECK_NOTNULL(shared_hybrid_formulation_data_.tracklet_id_to_keyframe);
  gtsam::FastMap<FrameId, int> keyframe_count;
  for (const auto& [_, e] : tracklet_id_to_keyframe) {
    if (!keyframe_count.exists(e)) keyframe_count[e] = 0;

    keyframe_count.at(e)++;
  }

  // get max
  int max_count = 0;
  FrameId kf_with_max_tracks;
  for (const auto [kf, count] : keyframe_count) {
    if (count > max_count) {
      max_count = count;
      kf_with_max_tracks = kf;
    }
  }

  VLOG(40) << "Collecting points for j=" << object_id
           << " kf with max tracks KF=" << kf_with_max_tracks
           << " count=" << max_count;

  StatusLandmarkVector estimates;
  if (max_count == 0) {
    return estimates;
  }

  const auto& dynamic_landmarks = object_node->dynamic_landmarks;
  for (auto lmk_node : dynamic_landmarks) {
    const auto tracklet_id = lmk_node->tracklet_id;

    DynamicLandmarkQuery lmk_query;
    StateQuery<gtsam::Point3> query_m_L;
    lmk_query.query_m_L = &query_m_L;

    if (getDynamicLandmarkImpl(kf_with_max_tracks, tracklet_id, lmk_query)) {
      CHECK(query_m_L);
      estimates.push_back(LandmarkStatus::DynamicInLocal(
          Point3Measurement(query_m_L.get()), LandmarkStatus::MeaninglessFrame,
          tracklet_id, object_id));
    }
  }

  return estimates;
}

TrackletIds HybridAccessor::collectPointsAtKeyFrame(
    ObjectId object_id, FrameId frame_id, FrameId* keyframe_id) const {
  if (!hasObjectKeyFrame(object_id, frame_id)) {
    return {};
  }

  TrackletIds tracklets;
  const auto& all_dynamic_landmarks =
      *shared_hybrid_formulation_data_.tracklet_id_to_keyframe;
  const auto [keyframe_k, _] = getObjectKeyFrame(object_id, frame_id);
  for (const auto& [tracklet_id, tracklet_keyframe] : all_dynamic_landmarks) {
    if (tracklet_keyframe == keyframe_k) {
      tracklets.push_back(tracklet_id);
    }
  }

  if (keyframe_id) {
    *keyframe_id = keyframe_k;
  }

  return tracklets;
}

bool HybridAccessor::getObjectKeyFrameHistory(
    ObjectId object_id, const KeyFrameRanges*& ranges) const {
  // CHECK_NOTNULL(ranges);
  const auto& key_frame_data = shared_hybrid_formulation_data_.key_frame_data;
  if (!key_frame_data->exists(object_id)) {
    return false;
  }

  ranges = &key_frame_data->at(object_id);
  return true;
}

bool HybridAccessor::hasObjectKeyFrame(ObjectId object_id,
                                       FrameId frame_id) const {
  const auto& key_frame_data = shared_hybrid_formulation_data_.key_frame_data;
  return static_cast<bool>(key_frame_data->find(object_id, frame_id));
}

std::pair<FrameId, gtsam::Pose3> HybridAccessor::getObjectKeyFrame(
    ObjectId object_id, FrameId frame_id) const {
  const auto& key_frame_data = shared_hybrid_formulation_data_.key_frame_data;
  const KeyFrameRange::ConstPtr range =
      key_frame_data->find(object_id, frame_id);
  CHECK_NOTNULL(range);
  return range->dataPair();
}

StateQuery<Motion3ReferenceFrame> HybridAccessor::getEstimatedMotion(
    ObjectId object_id, FrameId frame_id) const {
  // not in form of accessor but in form of estimation
  const auto frame_node_k = map()->getFrame(frame_id);
  CHECK_NOTNULL(frame_node_k);

  auto motion_key = frame_node_k->makeObjectMotionKey(object_id);
  StateQuery<gtsam::Pose3> e_H_k_world =
      this->template query<gtsam::Pose3>(motion_key);

  if (!e_H_k_world) {
    return StateQuery<Motion3ReferenceFrame>(e_H_k_world.key(),
                                             e_H_k_world.status());
  }

  CHECK(this->hasObjectKeyFrame(object_id, frame_id));
  // s0
  auto [reference_frame, _] = this->getObjectKeyFrame(object_id, frame_id);

  Motion3ReferenceFrame motion(e_H_k_world.get(), MotionRepresentationStyle::KF,
                               ReferenceFrame::GLOBAL, reference_frame,
                               frame_id);
  return StateQuery<Motion3ReferenceFrame>(e_H_k_world.key(), motion);
}

std::optional<Motion3ReferenceFrame> HybridAccessor::getRelativeLocalMotion(
    FrameId frame_id, ObjectId object_id) const {
  const auto from = frame_id - 1u;
  const auto to = frame_id;
  auto L_W_k_1 = this->getObjectPose(from, object_id);
  auto L_W_k = this->getObjectPose(to, object_id);

  if (L_W_k_1 && L_W_k) {
    const gtsam::Pose3 L_k_1_k = L_W_k_1->inverse() * L_W_k.value();
    return Motion3ReferenceFrame(L_k_1_k, MotionRepresentationStyle::F2F,
                                 ReferenceFrame::OBJECT, from, to);
  } else {
    return {};
  }
}

StateQuery<gtsam::Point3> HybridAccessor::queryPoint(gtsam::Key point_key,
                                                     TrackletId) const {
  return this->query<gtsam::Point3>(point_key);
}

bool HybridAccessor::getDynamicLandmarkImpl(FrameId frame_id,
                                            TrackletId tracklet_id,
                                            DynamicLandmarkQuery& query) const {
  auto tracklet_id_to_keyframe =
      CHECK_NOTNULL(shared_hybrid_formulation_data_.tracklet_id_to_keyframe);
  auto key_frame_data =
      CHECK_NOTNULL(shared_hybrid_formulation_data_.key_frame_data);

  if (!tracklet_id_to_keyframe->exists(tracklet_id)) {
    return false;
  }

  const auto lmk_node = map()->getLandmark(tracklet_id);
  const auto frame_node_k = map()->getFrame(frame_id);
  CHECK(frame_node_k);
  CHECK_NOTNULL(lmk_node);

  const auto object_id = lmk_node->object_id;

  // point in L_{e}
  gtsam::Key point_key = this->makeDynamicKey(tracklet_id);

  if (!tracklet_id_to_keyframe->exists(tracklet_id)) {
    return false;
  }

  // embedded frame (k) the point is represented in
  FrameId point_embedded_frame = tracklet_id_to_keyframe->at(tracklet_id);
  const auto range = key_frame_data->find(object_id, frame_id);

  // TODO: check the &= is right!
  //  we might mean result = result || (condition)
  bool result = true;

  // update intermediate queries
  if (query.frame_range_ptr) {
    *query.frame_range_ptr = range;
    result &= (bool)range;
  }

  // On a frame where the object has no motion (possibly between keyframes)
  // there will be no valid range!!
  if (!range) {
    return false;
  }
  // if the active keyframe is not the same as the reference frame the point is
  // represented in we (currentlly) have no way of propogating the point to the
  // query frame
  if (range->start != point_embedded_frame) {
    return false;
  }

  // point in local frame
  // StateQuery<gtsam::Point3> m_Le = this->query<gtsam::Point3>(point_key);
  StateQuery<gtsam::Point3> m_Le = this->queryPoint(point_key, tracklet_id);
  // get motion from S0 to k
  StateQuery<gtsam::Pose3> e_H_k_world =
      this->query<gtsam::Pose3>(frame_node_k->makeObjectMotionKey(object_id));

  // update intermediate queries
  if (query.query_m_L) {
    *query.query_m_L = m_Le;
    result &= (bool)m_Le;
  }
  if (query.query_H_W_e_k) {
    *query.query_H_W_e_k = e_H_k_world;
    result &= (bool)e_H_k_world;
  }

  if (m_Le && e_H_k_world) {
    const auto [s0, L0] = range->dataPair();
    // since the motion has a range (and therefore may not be valid!!!)
    //  point in world at k
    const gtsam::Point3 m_W_k = e_H_k_world.get() * L0 * m_Le.get();
    StateQuery<gtsam::Point3> point_world(point_key, m_W_k);

    if (query.query_m_W) {
      *query.query_m_W = point_world;
      result &= (bool)point_world;
    }

    // TODO: result not actually used!!
    return true;

  } else {
    if (query.query_m_W) {
      *query.query_m_W = StateQuery<gtsam::Point3>::NotInMap(point_key);
    }
    return false;
  }
}

bool HybridAccessor::getDynamicLandmarkImpl(
    FrameId frame_id, TrackletId tracklet_id,
    StateQuery<gtsam::Point3>* query_m_W, StateQuery<gtsam::Point3>* query_m_L,
    StateQuery<gtsam::Pose3>* query_H_W_e_k,
    KeyFrameRange::ConstPtr* frame_range_ptr) const {
  DynamicLandmarkQuery query;
  query.query_m_W = query_m_W;
  query.query_m_L = query_m_L;
  query.query_H_W_e_k = query_H_W_e_k;
  query.frame_range_ptr = frame_range_ptr;

  return getDynamicLandmarkImpl(frame_id, tracklet_id, query);
}

<<<<<<< HEAD
// this needs to happen (mostly) before factor graph construction to take
// effect!!
std::pair<FrameId, gtsam::Pose3> HybridFormulation::forceNewKeyFrame(
    FrameId frame_id, ObjectId object_id) {
  LOG(INFO) << "Starting new range of object k=" << frame_id
            << " j=" << object_id;
  gtsam::Pose3 center = calculateObjectCentroid(object_id, frame_id);

  auto result =
      key_frame_data_.startNewActiveRange(object_id, frame_id, center)
          ->dataPair();

  // clear meta-data to start new tracklets
  // TODO: somehow adding this back in causes a segfault when ISAM2::update step
  // happens... in combinating with clearing the internal graph
  // (this->clearGraph) and resetting the smoother in ParlallelObjectSAM. I
  // think we should do this!!
  // HACK - these vairblaes will still be in the values and therefore we will
  // get some kind of 'gtsam::ValuesKeyAlreadyExists' when updating the
  // formulation we therefore need to remove these from the theta - this will
  // remove old data
  // from the accessor (even though we keep track of the meta-data)
  // when the frontend is updated to include keyframe information this should
  // not be an issue as the frontend will ensure new measurements dont refer to
  // landmarks in old keypoints
  // for (const auto& [tracklet_id, _] : is_dynamic_tracklet_in_map_) {
  //     ObjectId lmk_object_id;
  //     CHECK(map()->getLandmarkObjectId(lmk_object_id, tracklet_id));
  //     //only delete for requested object
  //     if(lmk_object_id == object_id) {
  //       theta_.erase(this->makeDynamicKey(tracklet_id));
  //     }
  // }
  // is_dynamic_tracklet_in_map_.clear();

  // sanity check
  CHECK_EQ(result.first, frame_id);
  return result;
}

=======
>>>>>>> 14d791ec
HybridFormulation::HybridFormulation(const FormulationParams& params,
                                     typename Map::Ptr map,
                                     const NoiseModels& noise_models,
                                     const Sensors& sensors,
                                     const FormulationHooks& hooks)
    : Base(params, map, noise_models, sensors, hooks) {
  auto camera = sensors_.camera;
  CHECK_NOTNULL(camera);
  rgbd_camera_ = camera->safeGetRGBDCamera();
  CHECK_NOTNULL(rgbd_camera_);
}

void HybridFormulation::dynamicPointUpdateCallback(
    const PointUpdateContextType& context, UpdateObservationResult& result,
    gtsam::Values& new_values, gtsam::NonlinearFactorGraph& new_factors) {
  const auto lmk_node = context.lmk_node;
  const auto frame_node_k_1 = context.frame_node_k_1;
  const auto frame_node_k = context.frame_node_k;
  const auto object_id = context.getObjectId();
  const auto frame_id_k_1 = frame_node_k_1->getId();

  auto theta_accessor = this->accessorFromTheta();

  gtsam::Key point_key = this->makeDynamicKey(context.getTrackletId());

  const gtsam::Key object_motion_key_k =
      frame_node_k->makeObjectMotionKey(object_id);
  const gtsam::Key object_motion_key_k_1 =
      frame_node_k_1->makeObjectMotionKey(object_id);

  // gtsam::Pose3 L_e;
  const IntermediateMotionInfo keyframe_info =
      getIntermediateMotionInfo(object_id, frame_id_k_1);

  const FrameId& s0 = keyframe_info.kf_id;
  const gtsam::Pose3& L_e = keyframe_info.keyframe_pose;
  const gtsam::Pose3& H_W_e_k_initial = keyframe_info.H_W_e_k_initial;
  // FrameId s0;
  // std::tie(s0, L_e) =
  //     getOrConstructL0(context.getObjectId(), frame_node_k_1->getId());
  auto landmark_motion_noise = noise_models_.landmark_motion_noise;
  // check that the first frame id is at least the initial frame for s0

  // TODO:this will not be the case with sliding/window as we reconstruct the
  // graph from a different starting point!!
  //  CHECK_GE(frame_node_k_1->getId(), s0);

  if (!isDynamicTrackletInMap(lmk_node)) {
    // TODO: this will not hold in the batch case as the first dynamic point we
    // get will not be the first point on the object (we will get the first
    // point seen within the window) so, where should be initalise the object
    // pose!?
    //  //this is a totally new tracklet so should be the first time we've seen
    //  it! CHECK_EQ(lmk_node->getFirstSeenFrame(), frame_node_k_1->getId());

    // use first point as initalisation?
    // in this case k is k-1 as we use frame_node_k_1
    // bool keyframe_updated;
    // gtsam::Pose3 e_H_k_world = computeInitialH(
    //     context.getObjectId(), frame_node_k_1->getId(), &keyframe_updated);

    // TODO: we should never actually let this happen during an update
    //  it should only happen before measurements are added
    // want to avoid somehow a situation where some (landmark)variables are at
    // an old keyframe I dont think this will happen with the current
    // implementation...
    // if (keyframe_updated) {
    //   // TODO: gross I have to re-get them again!!
    //   std::tie(s0, L_e) =
    //       getOrConstructL0(context.getObjectId(), frame_node_k_1->getId());
    // }

    // mark as now in map and include associated frame!!s
    is_dynamic_tracklet_in_map_.insert2(context.getTrackletId(), s0);
    all_dynamic_landmarks_.insert2(context.getTrackletId(), s0);
    CHECK(isDynamicTrackletInMap(lmk_node));

    // gtsam::Pose3 L_k = e_H_k_world * L_e;
    // // H from k to s0 in frame k (^wL_k)
    // //  gtsam::Pose3 k_H_s0_k = L_e * e_H_k_world.inverse() * L_e.inverse();
    // gtsam::Pose3 k_H_s0_k = (L_e.inverse() * e_H_k_world * L_e).inverse();
    // gtsam::Pose3 k_H_s0_W = L_k * k_H_s0_k * L_k.inverse();
    // const gtsam::Point3 m_camera =
    //     lmk_node->getMeasurement(frame_node_k_1).landmark;
    // Landmark lmk_L0_init =
    //     L_e.inverse() * k_H_s0_W * context.X_k_1_measured * m_camera;
    Landmark lmk_L0_init = HybridObjectMotion::projectToObject3(
        context.X_k_1_measured, H_W_e_k_initial, L_e,
        MeasurementTraits::point(lmk_node->getMeasurement(frame_node_k_1)));

    // TODO: this should not every be true as this is a new value!!!
    Landmark lmk_L0;
    getSafeQuery(lmk_L0, theta_accessor->query<Landmark>(point_key),
                 lmk_L0_init);
    // TODO: cache what s0 the landmark is made at so we can propogate them
    // later using the right motions within the correct Keyframe range!!!!
    new_values.insert(point_key, lmk_L0);
    result.updateAffectedObject(frame_node_k_1->frame_id,
                                context.getObjectId());
    if (result.debug_info)
      result.debug_info->getObjectInfo(context.getObjectId())
          .num_new_dynamic_points++;
  }

  if (context.is_starting_motion_frame) {
    // add factor at k-1
    Landmark measured_point_local;
    gtsam::SharedNoiseModel measurement_covariance;
    std::tie(measured_point_local, measurement_covariance) =
        MeasurementTraits::pointWithCovariance(
            lmk_node->getMeasurement(frame_node_k_1));

    if (params_.makeDynamicMeasurementsRobust()) {
      measurement_covariance = factor_graph_tools::robustifyHuber(
          params_.k_huber_3d_points_, measurement_covariance);
    }

    new_factors.emplace_shared<HybridMotionFactor>(
        frame_node_k_1->makePoseKey(),  // pose key at previous frames,
        object_motion_key_k_1, point_key, measured_point_local, L_e,
        measurement_covariance);
    if (result.debug_info)
      result.debug_info->getObjectInfo(context.getObjectId())
          .num_dynamic_factors++;
  }

  // add factor at k

  Landmark measured_point_local;
  gtsam::SharedNoiseModel measurement_covariance;
  std::tie(measured_point_local, measurement_covariance) =
      MeasurementTraits::pointWithCovariance(
          lmk_node->getMeasurement(frame_node_k));

  if (params_.makeDynamicMeasurementsRobust()) {
    measurement_covariance = factor_graph_tools::robustifyHuber(
        params_.k_huber_3d_points_, measurement_covariance);
  }

  new_factors.emplace_shared<HybridMotionFactor>(
      frame_node_k->makePoseKey(),  // pose key at previous frames,
      object_motion_key_k, point_key, measured_point_local, L_e,
      measurement_covariance);

  result.updateAffectedObject(frame_node_k->frame_id, context.getObjectId());
  if (result.debug_info)
    result.debug_info->getObjectInfo(context.getObjectId())
        .num_dynamic_factors++;
}

void HybridFormulation::objectUpdateContext(
    const ObjectUpdateContextType& context, UpdateObservationResult& result,
    gtsam::Values& new_values, gtsam::NonlinearFactorGraph& new_factors) {
  auto frame_node_k = context.frame_node_k;
  auto object_node = context.object_node;
  const gtsam::Key object_motion_key_k =
      frame_node_k->makeObjectMotionKey(context.getObjectId());

  auto theta_accessor = this->accessorFromTheta();
  const auto frame_id = context.getFrameId();
  const auto object_id = context.getObjectId();

  const IntermediateMotionInfo keyframe_info =
      getIntermediateMotionInfo(object_id, frame_id);

  if (!is_other_values_in_map.exists(object_motion_key_k)) {
    // gtsam::Pose3 motion;
    const gtsam::Pose3 X_world = getInitialOrLinearizedSensorPose(frame_id);
    // gtsam::Pose3 motion = computeInitialH(object_id, frame_id);
    VLOG(5) << "Added motion at  " << DynosamKeyFormatter(object_motion_key_k);
    // gtsam::Pose3 motion;
    new_values.insert(object_motion_key_k, keyframe_info.H_W_e_k_initial);
    is_other_values_in_map.insert2(object_motion_key_k, true);

    // for now lets treat num_motion_factors as motion (values) added!!
    if (result.debug_info)
      result.debug_info->getObjectInfo(context.getObjectId())
          .num_motion_factors++;

    // we are at object keyframe
    // NOTE: this should never happen for hybrid KF!!
    if (keyframe_info.kf_id == frame_id) {
      // add prior
      new_factors.addPrior<gtsam::Pose3>(object_motion_key_k,
                                         gtsam::Pose3::Identity(),
                                         noise_models_.initial_pose_prior);
    }

    // test stuff
    FrameId first_seen_object_frame = object_node->getFirstSeenFrame();
    if (first_seen_object_frame == frame_id) {
      CHECK_EQ(keyframe_info.kf_id, frame_id);
    }
  }

  if (frame_id < 2) return;

  auto frame_node_k_1 = map()->getFrame(frame_id - 1u);
  auto frame_node_k_2 = map()->getFrame(frame_id - 2u);
  if (!frame_node_k_1 || !frame_node_k_2) {
    return;
  }

  if (params_.use_smoothing_factor &&
      frame_node_k_1->objectObserved(object_id) &&
      frame_node_k_2->objectObserved(object_id)) {
    // motion key at previous frame
    const gtsam::Symbol object_motion_key_k_1 =
        frame_node_k_1->makeObjectMotionKey(object_id);

    const gtsam::Symbol object_motion_key_k_2 =
        frame_node_k_2->makeObjectMotionKey(object_id);

    auto object_smoothing_noise = noise_models_.object_smoothing_noise;
    CHECK(object_smoothing_noise);
    CHECK_EQ(object_smoothing_noise->dim(), 6u);

    {
      ObjectId object_label_k_1, object_label_k;
      FrameId frame_id_k_1, frame_id_k;
      CHECK(reconstructMotionInfo(object_motion_key_k_1, object_label_k_1,
                                  frame_id_k_1));
      CHECK(reconstructMotionInfo(object_motion_key_k, object_label_k,
                                  frame_id_k));
      CHECK_EQ(object_label_k_1, object_label_k);
      CHECK_EQ(frame_id_k_1 + 1, frame_id_k);  // assumes
      // consequative frames
    }

    // if the motion key at k (motion from k-1 to k), and key at k-1 (motion
    //  from k-2 to k-1)
    // exists in the map or is about to exist via new values, add the
    //  smoothing factor
    bool smoothing_factor_added =
        smoothing_factors_added_.exists(object_motion_key_k);
    if (!smoothing_factor_added &&
        is_other_values_in_map.exists(object_motion_key_k_2) &&
        is_other_values_in_map.exists(object_motion_key_k_1) &&
        is_other_values_in_map.exists(object_motion_key_k)) {
      new_factors.emplace_shared<HybridSmoothingFactor>(
          object_motion_key_k_2, object_motion_key_k_1, object_motion_key_k,
          keyframe_info.keyframe_pose, object_smoothing_noise);
      if (result.debug_info)
        result.debug_info->getObjectInfo(context.getObjectId())
            .smoothing_factor_added = true;

      // update internal containers
      smoothing_factors_added_.insert(object_motion_key_k);
    }
  }
}

// bool HybridFormulation::addHybridMotionFactor3(
//     typename MapTraitsType::FrameNodePtr frame_node,
//     typename MapTraitsType::LandmarkNodePtr landmark_node,
//     const gtsam::Pose3& L_e,
//     const gtsam::Key& camera_pose_key,
//     const gtsam::Key& object_motion_key,
//     const gtsam::Key& m_key,
//     gtsam::NonlinearFactorGraph& graph) const
// {
//   const TrackletId& tracklet_id = landmark_node.tracklet_id;
//   const ObjectId& object_id = landmark_node.object_id;
//   CHECK_EQ(camera_pose_key, frame_node->makePoseKey());
//   CHECK_EQ(object_motion_key, frame_node->makeObjectMotionKey(object_id));
//   CHECK_EQ(m_key, this->makeDynamicKey(tracklet_id));

//   auto [measured_point_camera, measurement_covariance] =
//     MeasurementTraits::pointWithCovariance(
//             lmk_node->getMeasurement(frame_node));

//   if (params_.makeDynamicMeasurementsRobust()) {
//       measurement_covariance = factor_graph_tools::robustifyHuber(
//           params_.k_huber_3d_points_, measurement_covariance);
//     }

//   graph.emplace_shared<HybridMotionFactor>(
//       camera_pose_key,
//       object_motion_key,
//       m_key,
//       measured_point_camera,
//       L_e,
//       measurement_covariance);

//   return true;

// }

// bool HybridFormulation::addStereoHybridMotionFactor(
//   typename MapTraitsType::FrameNodePtr frame_node,
//   typename MapTraitsType::LandmarkNodePtr landmark_node,
//   const gtsam::Pose3& L_e,
//   const gtsam::Key& camera_pose_key,
//   const gtsam::Key& object_motion_key,
//   const gtsam::Key& m_key,
//   gtsam::NonlinearFactorGraph& graph) const
// {
//   const TrackletId& tracklet_id = landmark_node.tracklet_id;
//   const ObjectId& object_id = landmark_node.object_id;
//   CHECK_EQ(camera_pose_key, frame_node->makePoseKey());
//   CHECK_EQ(object_motion_key, frame_node->makeObjectMotionKey(object_id));
//   CHECK_EQ(m_key, this->makeDynamicKey(tracklet_id));
// }

<<<<<<< HEAD
std::pair<FrameId, gtsam::Pose3> HybridFormulation::getOrConstructL0(
=======
// this needs to happen (mostly) before factor graph construction to take
// effect!!
std::pair<FrameId, gtsam::Pose3> HybridFormulationV1::forceNewKeyFrame(
    FrameId frame_id, ObjectId object_id) {
  LOG(INFO) << "Starting new range of object k=" << frame_id
            << " j=" << object_id;
  gtsam::Pose3 center = calculateObjectCentroid(object_id, frame_id);

  auto result =
      key_frame_data_.startNewActiveRange(object_id, frame_id, center)
          ->dataPair();

  // clear meta-data to start new tracklets
  // TODO: somehow adding this back in causes a segfault when ISAM2::update step
  // happens... in combinating with clearing the internal graph
  // (this->clearGraph) and resetting the smoother in ParlallelObjectSAM. I
  // think we should do this!!
  // HACK - these vairblaes will still be in the values and therefore we will
  // get some kind of 'gtsam::ValuesKeyAlreadyExists' when updating the
  // formulation we therefore need to remove these from the theta - this will
  // remove old data
  // from the accessor (even though we keep track of the meta-data)
  // when the frontend is updated to include keyframe information this should
  // not be an issue as the frontend will ensure new measurements dont refer to
  // landmarks in old keypoints
  // for (const auto& [tracklet_id, _] : is_dynamic_tracklet_in_map_) {
  //     ObjectId lmk_object_id;
  //     CHECK(map()->getLandmarkObjectId(lmk_object_id, tracklet_id));
  //     //only delete for requested object
  //     if(lmk_object_id == object_id) {
  //       theta_.erase(this->makeDynamicKey(tracklet_id));
  //     }
  // }
  // is_dynamic_tracklet_in_map_.clear();

  // sanity check
  CHECK_EQ(result.first, frame_id);
  return result;
}

HybridFormulation::IntermediateMotionInfo
HybridFormulationV1::getIntermediateMotionInfo(ObjectId object_id,
                                               FrameId frame_id) {
  IntermediateMotionInfo info;
  bool keyframe_updated;
  info.H_W_e_k_initial =
      computeInitialH(object_id, frame_id, &keyframe_updated);
  (void)keyframe_updated;

  std::tie(info.kf_id, info.keyframe_pose) =
      getOrConstructL0(object_id, frame_id);
  return info;
}

std::pair<FrameId, gtsam::Pose3> HybridFormulationV1::getOrConstructL0(
>>>>>>> 14d791ec
    ObjectId object_id, FrameId frame_id) {
  const KeyFrameRange::ConstPtr range =
      key_frame_data_.find(object_id, frame_id);
  if (range) {
    return range->dataPair();
  }

  return forceNewKeyFrame(frame_id, object_id);
}

// TODO: can be massively more efficient
// should also check if the last object motion from the estimation can be used
// as the last motion
//  so only one composition is needed to get the latest motion
gtsam::Pose3 HybridFormulationV1::computeInitialH(ObjectId object_id,
                                                  FrameId frame_id,
                                                  bool* keyframe_updated) {
  // TODO: could this ever update the keyframe?
  auto [s0, L_e] = getOrConstructL0(object_id, frame_id);

  // LOG(INFO) << "computeInitialH " << info_string(frame_id, object_id);

  if (keyframe_updated) *keyframe_updated = false;

  FrameId current_frame_id = frame_id;
  CHECK_LE(s0, current_frame_id);
  if (current_frame_id == s0) {
    // same frame so motion between them should be identity!
    // except for rotation?
    return gtsam::Pose3::Identity();
  }

  bool has_initial = false;

  // check if we have an estimate from the previous frame
  const FrameId frame_id_km1 = frame_id - 1u;

  // only need an initial motion when k > s0
  Motion3ReferenceFrame initial_motion_frame;
  const bool has_frontend_motion = map()->hasInitialObjectMotion(
      current_frame_id, object_id, &initial_motion_frame);

  if (!has_frontend_motion) {
    // no motion estimation that takes us to this frame
    //  1. Check how far away the last motion we have is
    const auto object_node = CHECK_NOTNULL(map()->getObject(object_id));
    // assume continuous
    const auto seen_frame_ids_vec = object_node->getSeenFrameIds();
    std::set<FrameId> seen_frame_ids(seen_frame_ids_vec.begin(),
                                     seen_frame_ids_vec.end());
    // get smallest before current frame
    auto it = seen_frame_ids.lower_bound(current_frame_id);
    if (it != seen_frame_ids.begin() &&
        (it == seen_frame_ids.end() || *it >= current_frame_id)) {
      --it;

    } else {
      LOG(FATAL)
          << "Bookkeeping failure!! Cound not find a frame id for object "
          << object_id << " < " << current_frame_id
          << " but this frame is not s0!";
    }
    FrameId previous_frame = *it;
    // must actually be smaller than query frame
    CHECK_LT(previous_frame, current_frame_id);
    // should not be s0 becuase we have a condition for this!
    CHECK_GT(previous_frame, s0);
    // 2. If within threshold apply constant motion model to get us to current
    // frame and use that as initalisation (?)
    FrameId diff = current_frame_id - previous_frame;

    // TODO:hack!! This really depends on framerate etc...!!! just for now!!!!
    if (diff > 2) {
      LOG(WARNING) << "Motion intalisation failed for j= " << object_id
                   << ", motion missing at " << current_frame_id
                   << " and previous seen frame " << previous_frame
                   << " too far away!";
      std::tie(s0, L_e) = forceNewKeyFrame(frame_id, object_id);
      // start new key frame
      // gtsam::Pose3 center = calculateObjectCentroid(object_id, frame_id);
      // key_frame_data_.startNewActiveRange(object_id, frame_id, center);

      // // sanity check
      // std::tie(s0, L_e) = getOrConstructL0(object_id, frame_id);
      // LOG(INFO) << "Creating new KF for j=" << object_id << " k=" <<
      // frame_id; CHECK_EQ(s0, frame_id);
      // // TODO: need to tell other systems that the
      if (keyframe_updated) *keyframe_updated = true;

      return gtsam::Pose3::Identity();

    } else {
      // TODO: just use previous motion???
      CHECK(map()->hasInitialObjectMotion(previous_frame, object_id,
                                          &initial_motion_frame));
      // update current_frame_id to previous frame so that the composition loop
      // below stops at the right place!
      // TODO: will this mess up the frame_id - 1 check?
      // LOG(INFO) << "Updating current frame id to previous frame "
      //           << previous_frame << " to account for missing frame at "
      //           << current_frame_id;
      current_frame_id = previous_frame;
    }
  }

  // LOG(INFO) << "Gotten initial motion " << initial_motion_frame;

  // << "Missing initial motion at k= " << frame_id << " j= " << object_id;
  CHECK_EQ(initial_motion_frame.to(), current_frame_id);
  CHECK_EQ(initial_motion_frame.frame(), ReferenceFrame::GLOBAL);

  if (current_frame_id - 1 == s0) {
    // a motion that takes us from k-1 to k where k-1 == s0
    return initial_motion_frame;
  } else {
    // check representation
    if (initial_motion_frame.style() == MotionRepresentationStyle::KF) {
      // this motion should be from s0 to k and is already in the right
      // representation!!
      CHECK_EQ(initial_motion_frame.from(), s0);
      return initial_motion_frame;
    } else if (initial_motion_frame.style() == MotionRepresentationStyle::F2F) {
      HybridAccessor::Ptr accessor = this->derivedAccessor<HybridAccessor>();
      // we have a motion from the frontend that is k-1 to k
      // first check if we have a previous estimation motion that takes us from
      // s0 to k-1 in the map
      StateQuery<Motion3ReferenceFrame> H_W_s0_km1 =
          accessor->getEstimatedMotion(object_id, frame_id_km1);
      if (H_W_s0_km1) {
        CHECK_EQ(H_W_s0_km1->from(), s0);
        CHECK_EQ(H_W_s0_km1->to(), frame_id_km1);

        Motion3 H_W_km1_k = initial_motion_frame;
        Motion3 e_H_k_world = H_W_km1_k * H_W_s0_km1.get();
        return e_H_k_world;
      }
      // if we cant do this, try compouding all initial motions from s0 to k

      // compose frame-to-frame motion to construct the keyframe motion
      Motion3 composed_motion;
      Motion3 initial_motion = initial_motion_frame;

      // query from so+1 to k since we index backwards
      bool initalised_from_frontend = true;
      for (auto frame = s0 + 1; frame <= current_frame_id; frame++) {
        // LOG(INFO) << "frontend motion at frame " << frame << " object id "<<
        // object_id;
        Motion3ReferenceFrame motion_frame;  // if fail just use identity?
        if (!map()->hasInitialObjectMotion(frame, object_id, &motion_frame)) {
          // LOG(WARNING) << "No frontend motion at frame " << frame
          //              << " object id " << object_id;
          CHECK_EQ(motion_frame.style(), MotionRepresentationStyle::F2F)
              << "Motion representation is inconsistent!! ";
          initalised_from_frontend = false;
          break;
        }
        Motion3 motion = motion_frame;
        composed_motion = motion * composed_motion;
      }

      // if(initalised_from_frontend) {
      // after loop motion should be ^w_{s0}H_k
      return composed_motion;
      // }
      // else {
      //   // L0_.erase(object_id);

      // }
    } else {
      DYNO_THROW_MSG(DynosamException) << "Unknown MotionRepresentationStyle";
    }
  }
}

gtsam::Pose3 HybridFormulationV1::calculateObjectCentroid(
    ObjectId object_id, FrameId frame_id) const {
  if (FLAGS_init_object_pose_from_gt) {
    const auto gt_packets = hooks().ground_truth_packets_request();
    if (gt_packets && gt_packets->exists(frame_id)) {
      const auto& gt_packet = gt_packets->at(frame_id);

      ObjectPoseGT object_gt;
      if (gt_packet.getObject(object_id, object_gt)) {
        // return gtsam::Pose3(gtsam::Rot3::Identity(),
        // object_gt.L_world_.translation());
        return object_gt.L_world_;
        // L0_.insert2(object_id, std::make_pair(frame_id, object_gt.L_world_));
        // return L0_.at(object_id);
      } else {
        LOG(FATAL) << "COuld not get gt! object centroid";
      }
    } else {
      LOG(FATAL) << "COuld not get gt! object centroid";
    }
  }

  // else initalise from centroid?
  auto object_node = map()->getObject(object_id);
  CHECK(object_node);

  auto frame_node = map()->getFrame(frame_id);
  CHECK(frame_node);
  CHECK(frame_node->objectObserved(object_id));

  StatusLandmarkVector dynamic_landmarks;

  // TODO: could use computeObjectCentroid in accessor!!!?

  // measured/linearized camera pose at the first frame this object has been
  // seen
  const gtsam::Pose3 X_world = getInitialOrLinearizedSensorPose(frame_id);
  auto measurement_pairs = frame_node->getDynamicMeasurements(object_id);

  for (const auto& [lmk_node, measurement] : measurement_pairs) {
    CHECK(lmk_node->seenAtFrame(frame_id));
    CHECK_EQ(lmk_node->object_id, object_id);

    const gtsam::Point3 landmark_measurement_local =
        MeasurementTraits::point(measurement);
    // const gtsam::Point3 landmark_measurement_world = X_world *
    // landmark_measurement_local;

    dynamic_landmarks.push_back(LandmarkStatus::DynamicInGLobal(
        Point3Measurement(landmark_measurement_local), frame_id,
        lmk_node->tracklet_id, object_id));
  }

  CloudPerObject object_clouds = groupObjectCloud(dynamic_landmarks, X_world);
  CHECK_EQ(object_clouds.size(), 1u);

  CHECK(object_clouds.exists(object_id));

  const auto dynamic_point_cloud = object_clouds.at(object_id);
  pcl::PointXYZ centroid;
  pcl::computeCentroid(dynamic_point_cloud, centroid);
  // TODO: outlier reject?
  gtsam::Point3 translation = pclPointToGtsam(centroid);
  gtsam::Pose3 center(gtsam::Rot3::Identity(), X_world * translation);
  return center;
}

void HybridFormulationKeyFrame::preUpdate(const PreUpdateData& data) {
  // frame id or kf_id
  const FrameId kf_id = data.frame_id;
  // initial_H_W_e_k_.clear();
  // last_kf_update_initial_ = kf_id;

  HybridAccessor::Ptr accessor = this->derivedAccessor<HybridAccessor>();
  CHECK_NOTNULL(accessor);

  LOG(INFO) << "preUpdate kfid = " << kf_id;

  CHECK(data.input);
  using ObjectTrackMap = VisionImuPacket::ObjectTrackMap;
  using ObjectTracks = VisionImuPacket::ObjectTracks;

  const VisionImuPacket& input = *data.input;
  const ObjectTrackMap& object_tracks = input.objectTracks();
  for (const auto& [object_id, object_track] : object_tracks) {
    gtsam::Pose3 H_W_KF0_KF_initial;

    LOG(INFO) << "Object tracks " << object_id;
    CHECK(object_track.hybrid_info)
        << "Hybrid info must be provided as part of the object track for this "
           "formulation!";
    const ObjectTracks::HybridInfo& hybrid_initial_info =
        object_track.hybrid_info.value();
    CHECK(object_track.is_keyframe)
        << "Object j=" << object_id << " is not a OKF!";
    if (object_track.is_object_new) {
      LOG(INFO) << "New object detected for j=" << object_id;
      key_frame_data_.startNewActiveRange(object_id, kf_id,
                                          hybrid_initial_info.L_W_k);
      front_end_keyframes_.startNewActiveRange(object_id, kf_id,
                                               hybrid_initial_info.L_W_k);

      // k may actually be k-1 or somethign!!!
      H_W_KF0_KF_initial = hybrid_initial_info.H_W_e_k;
    } else {
      const KeyFrameRange::ConstPtr frontend_range =
          front_end_keyframes_.find(object_id, kf_id);
      const KeyFrameRange::ConstPtr backend_range =
          key_frame_data_.find(object_id, kf_id);

      CHECK(frontend_range);
      CHECK(backend_range);
      // lkf is the previous OKF (from the frontend) before we;re about to make
      // our new one!
      const auto [lkf, lkf_pose] = frontend_range->dataPair();
      const auto [backend_lkf, backend_lkf_pose] = backend_range->dataPair();

      LOG(INFO) << "Frontend lkf " << lkf;
      LOG(INFO) << "Backend lkf " << backend_lkf;

      // most from the first KF (ie the fixed frame) to the most recent KF
      StateQuery<Motion3ReferenceFrame> H_W_KF0_lKF =
          accessor->getEstimatedMotion(object_id, lkf);
      if (!H_W_KF0_lKF) {
        // should happen only on the first two frames so hopefully the lkf and
        // the backend_lkf are the same!! in this case the estimated motion is
        // the frontend motion
        LOG(INFO) << "Not estimated motion!";
        CHECK_EQ(hybrid_initial_info.from, lkf);
        CHECK_EQ(kf_id, hybrid_initial_info.to);
        H_W_KF0_KF_initial = hybrid_initial_info.H_W_e_k;
      } else {
        // check all keyframe ids match
        // the frontend estimate goes from lkf to k and k is about to become a
        // new motion the backend has an estimate from e_0 (ie when the object
        // first first seen, or when it reappeared) and is estimating from e_o
        // to lkf
        CHECK(H_W_KF0_lKF);
        CHECK_EQ(H_W_KF0_lKF->from(), backend_lkf);
        CHECK_EQ(H_W_KF0_lKF->to(), lkf);
        CHECK_EQ(H_W_KF0_lKF->to(), hybrid_initial_info.from);
        // the kf id should bt the same as hybrid_initial_info.kf_id_e in the
        // case that the object track is a keyframe (which it must be) mighjt be
        // off by one!!
        CHECK_EQ(kf_id, hybrid_initial_info.to);
        // compose last estimate with new integrated motion to get a motion arch
        // from the first KF to this KF
        H_W_KF0_KF_initial =
            H_W_KF0_lKF->estimate() * hybrid_initial_info.H_W_e_k;
      }
      front_end_keyframes_.startNewActiveRange(
          object_id, hybrid_initial_info.to, hybrid_initial_info.L_W_k);
      LOG(INFO) << "Adding initial motion j=" << object_id
                << " e = " << hybrid_initial_info.from
                << " k = " << hybrid_initial_info.to;
    }

    initial_H_W_e_k_.insert22(object_id, kf_id, H_W_KF0_KF_initial);
  }
}

HybridFormulation::IntermediateMotionInfo
HybridFormulationKeyFrame::getIntermediateMotionInfo(ObjectId object_id,
                                                     FrameId frame_id) {
  // tempory solution
  //  as we sometimes add two motions currently not checking that frameids
  //  match! CHECK_EQ(frame_id, last_kf_update_initial_);
  CHECK(initial_H_W_e_k_.exists(object_id, frame_id));

  IntermediateMotionInfo info;
  info.H_W_e_k_initial = initial_H_W_e_k_.at(object_id, frame_id);

  const KeyFrameRange::ConstPtr range =
      key_frame_data_.find(object_id, frame_id);
  CHECK(range);
  std::tie(info.kf_id, info.keyframe_pose) = range->dataPair();

  // info.kf_id != frame_id!!

  return info;
}

void RegularHybridFormulation::preUpdate(const PreUpdateData& data) {
  // get objects seen in this frame from the map
  const typename Map::Ptr map = this->map();
  CHECK(map) << "Now can map be null!?";
  const auto frame_id_k = data.frame_id;
  const auto frame_node = map->getFrame(frame_id_k);
  CHECK(frame_node) << "Frame node null at k=" << data.frame_id;

  for (const auto& obj_node : frame_node->objects_seen) {
    ObjectId obj_id = obj_node->getId();
    // we have seen this object before
    if (objects_update_data_.exists(obj_id)) {
      const ObjectUpdateData& update_data = objects_update_data_.at(obj_id);

      // first appeared in this frame
      bool is_object_new = obj_node->getFirstSeenFrame() == frame_id_k;
      FrameId last_update_frame = update_data.frame_id;

      // duplicate logic from ParallelBackend!
      if (!is_object_new && (frame_id_k > 0) &&
          (last_update_frame < (frame_id_k - 1u))) {
        VLOG(5)
            << "Only update k=" << frame_id_k << " j= " << obj_id
            << " as object is not new but has reappeared. Previous update was "
            << last_update_frame << ". Making keyframe";

        this->forceNewKeyFrame(frame_id_k, obj_id);
      }
    }
  }
}

// TODO: we should actually get this information from the frontend (ie object
// keyframe!!!) the logic is then build into the formulation itself via the same
// calls (post/pre) but then the parallel has no need for additional logic and
// we dont have to have independant logic to decide if a new keyframe should be
// formed!!
void RegularHybridFormulation::postUpdate(const PostUpdateData& data) {
  const auto& affected_objects =
      data.dynamic_update_result.objects_affected_per_frame;

  // Jesse: I guess seen frames could be size > 1 but it SHOULD only matter if
  // its seen in the current frame
  for (const auto& [object_id, seen_frames] : affected_objects) {
    LOG(INFO) << "PostUpdate: adffected object " << object_id
              << "k = " << data.frame_id;
    CHECK(seen_frames.find(data.frame_id) != seen_frames.end());

    if (!objects_update_data_.exists(object_id)) {
      ObjectUpdateData oud;
      oud.frame_id = data.frame_id;
      oud.count = 1;
      objects_update_data_.insert2(object_id, oud);
    } else {
      auto& oud = objects_update_data_.at(object_id);
      oud.frame_id = data.frame_id;
      oud.count++;
    }
  }
}

}  // namespace dyno<|MERGE_RESOLUTION|>--- conflicted
+++ resolved
@@ -560,10 +560,313 @@
   return getDynamicLandmarkImpl(frame_id, tracklet_id, query);
 }
 
-<<<<<<< HEAD
+HybridFormulation::HybridFormulation(const FormulationParams& params,
+                                     typename Map::Ptr map,
+                                     const NoiseModels& noise_models,
+                                     const Sensors& sensors,
+                                     const FormulationHooks& hooks)
+    : Base(params, map, noise_models, sensors, hooks) {
+  auto camera = sensors_.camera;
+  CHECK_NOTNULL(camera);
+  rgbd_camera_ = camera->safeGetRGBDCamera();
+  CHECK_NOTNULL(rgbd_camera_);
+}
+
+void HybridFormulation::dynamicPointUpdateCallback(
+    const PointUpdateContextType& context, UpdateObservationResult& result,
+    gtsam::Values& new_values, gtsam::NonlinearFactorGraph& new_factors) {
+  const auto lmk_node = context.lmk_node;
+  const auto frame_node_k_1 = context.frame_node_k_1;
+  const auto frame_node_k = context.frame_node_k;
+  const auto object_id = context.getObjectId();
+  const auto frame_id_k_1 = frame_node_k_1->getId();
+
+  auto theta_accessor = this->accessorFromTheta();
+
+  gtsam::Key point_key = this->makeDynamicKey(context.getTrackletId());
+
+  const gtsam::Key object_motion_key_k =
+      frame_node_k->makeObjectMotionKey(object_id);
+  const gtsam::Key object_motion_key_k_1 =
+      frame_node_k_1->makeObjectMotionKey(object_id);
+
+  // gtsam::Pose3 L_e;
+  const IntermediateMotionInfo keyframe_info =
+      getIntermediateMotionInfo(object_id, frame_id_k_1);
+
+  const FrameId& s0 = keyframe_info.kf_id;
+  const gtsam::Pose3& L_e = keyframe_info.keyframe_pose;
+  const gtsam::Pose3& H_W_e_k_initial = keyframe_info.H_W_e_k_initial;
+  // FrameId s0;
+  // std::tie(s0, L_e) =
+  //     getOrConstructL0(context.getObjectId(), frame_node_k_1->getId());
+  auto landmark_motion_noise = noise_models_.landmark_motion_noise;
+  // check that the first frame id is at least the initial frame for s0
+
+  // TODO:this will not be the case with sliding/window as we reconstruct the
+  // graph from a different starting point!!
+  //  CHECK_GE(frame_node_k_1->getId(), s0);
+
+  if (!isDynamicTrackletInMap(lmk_node)) {
+    // TODO: this will not hold in the batch case as the first dynamic point we
+    // get will not be the first point on the object (we will get the first
+    // point seen within the window) so, where should be initalise the object
+    // pose!?
+    //  //this is a totally new tracklet so should be the first time we've seen
+    //  it! CHECK_EQ(lmk_node->getFirstSeenFrame(), frame_node_k_1->getId());
+
+    // use first point as initalisation?
+    // in this case k is k-1 as we use frame_node_k_1
+    // bool keyframe_updated;
+    // gtsam::Pose3 e_H_k_world = computeInitialH(
+    //     context.getObjectId(), frame_node_k_1->getId(), &keyframe_updated);
+
+    // TODO: we should never actually let this happen during an update
+    //  it should only happen before measurements are added
+    // want to avoid somehow a situation where some (landmark)variables are at
+    // an old keyframe I dont think this will happen with the current
+    // implementation...
+    // if (keyframe_updated) {
+    //   // TODO: gross I have to re-get them again!!
+    //   std::tie(s0, L_e) =
+    //       getOrConstructL0(context.getObjectId(), frame_node_k_1->getId());
+    // }
+
+    // mark as now in map and include associated frame!!s
+    is_dynamic_tracklet_in_map_.insert2(context.getTrackletId(), s0);
+    all_dynamic_landmarks_.insert2(context.getTrackletId(), s0);
+    CHECK(isDynamicTrackletInMap(lmk_node));
+
+    // gtsam::Pose3 L_k = e_H_k_world * L_e;
+    // // H from k to s0 in frame k (^wL_k)
+    // //  gtsam::Pose3 k_H_s0_k = L_e * e_H_k_world.inverse() * L_e.inverse();
+    // gtsam::Pose3 k_H_s0_k = (L_e.inverse() * e_H_k_world * L_e).inverse();
+    // gtsam::Pose3 k_H_s0_W = L_k * k_H_s0_k * L_k.inverse();
+    // const gtsam::Point3 m_camera =
+    //     lmk_node->getMeasurement(frame_node_k_1).landmark;
+    // Landmark lmk_L0_init =
+    //     L_e.inverse() * k_H_s0_W * context.X_k_1_measured * m_camera;
+    Landmark lmk_L0_init = HybridObjectMotion::projectToObject3(
+        context.X_k_1_measured, H_W_e_k_initial, L_e,
+        MeasurementTraits::point(lmk_node->getMeasurement(frame_node_k_1)));
+
+    // TODO: this should not every be true as this is a new value!!!
+    Landmark lmk_L0;
+    getSafeQuery(lmk_L0, theta_accessor->query<Landmark>(point_key),
+                 lmk_L0_init);
+    // TODO: cache what s0 the landmark is made at so we can propogate them
+    // later using the right motions within the correct Keyframe range!!!!
+    new_values.insert(point_key, lmk_L0);
+    result.updateAffectedObject(frame_node_k_1->frame_id,
+                                context.getObjectId());
+    if (result.debug_info)
+      result.debug_info->getObjectInfo(context.getObjectId())
+          .num_new_dynamic_points++;
+  }
+
+  if (context.is_starting_motion_frame) {
+    // add factor at k-1
+    Landmark measured_point_local;
+    gtsam::SharedNoiseModel measurement_covariance;
+    std::tie(measured_point_local, measurement_covariance) =
+        MeasurementTraits::pointWithCovariance(
+            lmk_node->getMeasurement(frame_node_k_1));
+
+    if (params_.makeDynamicMeasurementsRobust()) {
+      measurement_covariance = factor_graph_tools::robustifyHuber(
+          params_.k_huber_3d_points_, measurement_covariance);
+    }
+
+    new_factors.emplace_shared<HybridMotionFactor>(
+        frame_node_k_1->makePoseKey(),  // pose key at previous frames,
+        object_motion_key_k_1, point_key, measured_point_local, L_e,
+        measurement_covariance);
+    if (result.debug_info)
+      result.debug_info->getObjectInfo(context.getObjectId())
+          .num_dynamic_factors++;
+  }
+
+  // add factor at k
+
+  Landmark measured_point_local;
+  gtsam::SharedNoiseModel measurement_covariance;
+  std::tie(measured_point_local, measurement_covariance) =
+      MeasurementTraits::pointWithCovariance(
+          lmk_node->getMeasurement(frame_node_k));
+
+  if (params_.makeDynamicMeasurementsRobust()) {
+    measurement_covariance = factor_graph_tools::robustifyHuber(
+        params_.k_huber_3d_points_, measurement_covariance);
+  }
+
+  new_factors.emplace_shared<HybridMotionFactor>(
+      frame_node_k->makePoseKey(),  // pose key at previous frames,
+      object_motion_key_k, point_key, measured_point_local, L_e,
+      measurement_covariance);
+
+  result.updateAffectedObject(frame_node_k->frame_id, context.getObjectId());
+  if (result.debug_info)
+    result.debug_info->getObjectInfo(context.getObjectId())
+        .num_dynamic_factors++;
+}
+
+void HybridFormulation::objectUpdateContext(
+    const ObjectUpdateContextType& context, UpdateObservationResult& result,
+    gtsam::Values& new_values, gtsam::NonlinearFactorGraph& new_factors) {
+  auto frame_node_k = context.frame_node_k;
+  auto object_node = context.object_node;
+  const gtsam::Key object_motion_key_k =
+      frame_node_k->makeObjectMotionKey(context.getObjectId());
+
+  auto theta_accessor = this->accessorFromTheta();
+  const auto frame_id = context.getFrameId();
+  const auto object_id = context.getObjectId();
+
+  const IntermediateMotionInfo keyframe_info =
+      getIntermediateMotionInfo(object_id, frame_id);
+
+  if (!is_other_values_in_map.exists(object_motion_key_k)) {
+    // gtsam::Pose3 motion;
+    const gtsam::Pose3 X_world = getInitialOrLinearizedSensorPose(frame_id);
+    // gtsam::Pose3 motion = computeInitialH(object_id, frame_id);
+    VLOG(5) << "Added motion at  " << DynosamKeyFormatter(object_motion_key_k);
+    // gtsam::Pose3 motion;
+    new_values.insert(object_motion_key_k, keyframe_info.H_W_e_k_initial);
+    is_other_values_in_map.insert2(object_motion_key_k, true);
+
+    // for now lets treat num_motion_factors as motion (values) added!!
+    if (result.debug_info)
+      result.debug_info->getObjectInfo(context.getObjectId())
+          .num_motion_factors++;
+
+    // we are at object keyframe
+    // NOTE: this should never happen for hybrid KF!!
+    if (keyframe_info.kf_id == frame_id) {
+      // add prior
+      new_factors.addPrior<gtsam::Pose3>(object_motion_key_k,
+                                         gtsam::Pose3::Identity(),
+                                         noise_models_.initial_pose_prior);
+    }
+
+    // test stuff
+    FrameId first_seen_object_frame = object_node->getFirstSeenFrame();
+    if (first_seen_object_frame == frame_id) {
+      CHECK_EQ(keyframe_info.kf_id, frame_id);
+    }
+  }
+
+  if (frame_id < 2) return;
+
+  auto frame_node_k_1 = map()->getFrame(frame_id - 1u);
+  auto frame_node_k_2 = map()->getFrame(frame_id - 2u);
+  if (!frame_node_k_1 || !frame_node_k_2) {
+    return;
+  }
+
+  if (params_.use_smoothing_factor &&
+      frame_node_k_1->objectObserved(object_id) &&
+      frame_node_k_2->objectObserved(object_id)) {
+    // motion key at previous frame
+    const gtsam::Symbol object_motion_key_k_1 =
+        frame_node_k_1->makeObjectMotionKey(object_id);
+
+    const gtsam::Symbol object_motion_key_k_2 =
+        frame_node_k_2->makeObjectMotionKey(object_id);
+
+    auto object_smoothing_noise = noise_models_.object_smoothing_noise;
+    CHECK(object_smoothing_noise);
+    CHECK_EQ(object_smoothing_noise->dim(), 6u);
+
+    {
+      ObjectId object_label_k_1, object_label_k;
+      FrameId frame_id_k_1, frame_id_k;
+      CHECK(reconstructMotionInfo(object_motion_key_k_1, object_label_k_1,
+                                  frame_id_k_1));
+      CHECK(reconstructMotionInfo(object_motion_key_k, object_label_k,
+                                  frame_id_k));
+      CHECK_EQ(object_label_k_1, object_label_k);
+      CHECK_EQ(frame_id_k_1 + 1, frame_id_k);  // assumes
+      // consequative frames
+    }
+
+    // if the motion key at k (motion from k-1 to k), and key at k-1 (motion
+    //  from k-2 to k-1)
+    // exists in the map or is about to exist via new values, add the
+    //  smoothing factor
+    bool smoothing_factor_added =
+        smoothing_factors_added_.exists(object_motion_key_k);
+    if (!smoothing_factor_added &&
+        is_other_values_in_map.exists(object_motion_key_k_2) &&
+        is_other_values_in_map.exists(object_motion_key_k_1) &&
+        is_other_values_in_map.exists(object_motion_key_k)) {
+      new_factors.emplace_shared<HybridSmoothingFactor>(
+          object_motion_key_k_2, object_motion_key_k_1, object_motion_key_k,
+          keyframe_info.keyframe_pose, object_smoothing_noise);
+      if (result.debug_info)
+        result.debug_info->getObjectInfo(context.getObjectId())
+            .smoothing_factor_added = true;
+
+      // update internal containers
+      smoothing_factors_added_.insert(object_motion_key_k);
+    }
+  }
+}
+
+// bool HybridFormulation::addHybridMotionFactor3(
+//     typename MapTraitsType::FrameNodePtr frame_node,
+//     typename MapTraitsType::LandmarkNodePtr landmark_node,
+//     const gtsam::Pose3& L_e,
+//     const gtsam::Key& camera_pose_key,
+//     const gtsam::Key& object_motion_key,
+//     const gtsam::Key& m_key,
+//     gtsam::NonlinearFactorGraph& graph) const
+// {
+//   const TrackletId& tracklet_id = landmark_node.tracklet_id;
+//   const ObjectId& object_id = landmark_node.object_id;
+//   CHECK_EQ(camera_pose_key, frame_node->makePoseKey());
+//   CHECK_EQ(object_motion_key, frame_node->makeObjectMotionKey(object_id));
+//   CHECK_EQ(m_key, this->makeDynamicKey(tracklet_id));
+
+//   auto [measured_point_camera, measurement_covariance] =
+//     MeasurementTraits::pointWithCovariance(
+//             lmk_node->getMeasurement(frame_node));
+
+//   if (params_.makeDynamicMeasurementsRobust()) {
+//       measurement_covariance = factor_graph_tools::robustifyHuber(
+//           params_.k_huber_3d_points_, measurement_covariance);
+//     }
+
+//   graph.emplace_shared<HybridMotionFactor>(
+//       camera_pose_key,
+//       object_motion_key,
+//       m_key,
+//       measured_point_camera,
+//       L_e,
+//       measurement_covariance);
+
+//   return true;
+
+// }
+
+// bool HybridFormulation::addStereoHybridMotionFactor(
+//   typename MapTraitsType::FrameNodePtr frame_node,
+//   typename MapTraitsType::LandmarkNodePtr landmark_node,
+//   const gtsam::Pose3& L_e,
+//   const gtsam::Key& camera_pose_key,
+//   const gtsam::Key& object_motion_key,
+//   const gtsam::Key& m_key,
+//   gtsam::NonlinearFactorGraph& graph) const
+// {
+//   const TrackletId& tracklet_id = landmark_node.tracklet_id;
+//   const ObjectId& object_id = landmark_node.object_id;
+//   CHECK_EQ(camera_pose_key, frame_node->makePoseKey());
+//   CHECK_EQ(object_motion_key, frame_node->makeObjectMotionKey(object_id));
+//   CHECK_EQ(m_key, this->makeDynamicKey(tracklet_id));
+// }
+
 // this needs to happen (mostly) before factor graph construction to take
 // effect!!
-std::pair<FrameId, gtsam::Pose3> HybridFormulation::forceNewKeyFrame(
+std::pair<FrameId, gtsam::Pose3> HybridFormulationV1::forceNewKeyFrame(
     FrameId frame_id, ObjectId object_id) {
   LOG(INFO) << "Starting new range of object k=" << frame_id
             << " j=" << object_id;
@@ -601,355 +904,6 @@
   return result;
 }
 
-=======
->>>>>>> 14d791ec
-HybridFormulation::HybridFormulation(const FormulationParams& params,
-                                     typename Map::Ptr map,
-                                     const NoiseModels& noise_models,
-                                     const Sensors& sensors,
-                                     const FormulationHooks& hooks)
-    : Base(params, map, noise_models, sensors, hooks) {
-  auto camera = sensors_.camera;
-  CHECK_NOTNULL(camera);
-  rgbd_camera_ = camera->safeGetRGBDCamera();
-  CHECK_NOTNULL(rgbd_camera_);
-}
-
-void HybridFormulation::dynamicPointUpdateCallback(
-    const PointUpdateContextType& context, UpdateObservationResult& result,
-    gtsam::Values& new_values, gtsam::NonlinearFactorGraph& new_factors) {
-  const auto lmk_node = context.lmk_node;
-  const auto frame_node_k_1 = context.frame_node_k_1;
-  const auto frame_node_k = context.frame_node_k;
-  const auto object_id = context.getObjectId();
-  const auto frame_id_k_1 = frame_node_k_1->getId();
-
-  auto theta_accessor = this->accessorFromTheta();
-
-  gtsam::Key point_key = this->makeDynamicKey(context.getTrackletId());
-
-  const gtsam::Key object_motion_key_k =
-      frame_node_k->makeObjectMotionKey(object_id);
-  const gtsam::Key object_motion_key_k_1 =
-      frame_node_k_1->makeObjectMotionKey(object_id);
-
-  // gtsam::Pose3 L_e;
-  const IntermediateMotionInfo keyframe_info =
-      getIntermediateMotionInfo(object_id, frame_id_k_1);
-
-  const FrameId& s0 = keyframe_info.kf_id;
-  const gtsam::Pose3& L_e = keyframe_info.keyframe_pose;
-  const gtsam::Pose3& H_W_e_k_initial = keyframe_info.H_W_e_k_initial;
-  // FrameId s0;
-  // std::tie(s0, L_e) =
-  //     getOrConstructL0(context.getObjectId(), frame_node_k_1->getId());
-  auto landmark_motion_noise = noise_models_.landmark_motion_noise;
-  // check that the first frame id is at least the initial frame for s0
-
-  // TODO:this will not be the case with sliding/window as we reconstruct the
-  // graph from a different starting point!!
-  //  CHECK_GE(frame_node_k_1->getId(), s0);
-
-  if (!isDynamicTrackletInMap(lmk_node)) {
-    // TODO: this will not hold in the batch case as the first dynamic point we
-    // get will not be the first point on the object (we will get the first
-    // point seen within the window) so, where should be initalise the object
-    // pose!?
-    //  //this is a totally new tracklet so should be the first time we've seen
-    //  it! CHECK_EQ(lmk_node->getFirstSeenFrame(), frame_node_k_1->getId());
-
-    // use first point as initalisation?
-    // in this case k is k-1 as we use frame_node_k_1
-    // bool keyframe_updated;
-    // gtsam::Pose3 e_H_k_world = computeInitialH(
-    //     context.getObjectId(), frame_node_k_1->getId(), &keyframe_updated);
-
-    // TODO: we should never actually let this happen during an update
-    //  it should only happen before measurements are added
-    // want to avoid somehow a situation where some (landmark)variables are at
-    // an old keyframe I dont think this will happen with the current
-    // implementation...
-    // if (keyframe_updated) {
-    //   // TODO: gross I have to re-get them again!!
-    //   std::tie(s0, L_e) =
-    //       getOrConstructL0(context.getObjectId(), frame_node_k_1->getId());
-    // }
-
-    // mark as now in map and include associated frame!!s
-    is_dynamic_tracklet_in_map_.insert2(context.getTrackletId(), s0);
-    all_dynamic_landmarks_.insert2(context.getTrackletId(), s0);
-    CHECK(isDynamicTrackletInMap(lmk_node));
-
-    // gtsam::Pose3 L_k = e_H_k_world * L_e;
-    // // H from k to s0 in frame k (^wL_k)
-    // //  gtsam::Pose3 k_H_s0_k = L_e * e_H_k_world.inverse() * L_e.inverse();
-    // gtsam::Pose3 k_H_s0_k = (L_e.inverse() * e_H_k_world * L_e).inverse();
-    // gtsam::Pose3 k_H_s0_W = L_k * k_H_s0_k * L_k.inverse();
-    // const gtsam::Point3 m_camera =
-    //     lmk_node->getMeasurement(frame_node_k_1).landmark;
-    // Landmark lmk_L0_init =
-    //     L_e.inverse() * k_H_s0_W * context.X_k_1_measured * m_camera;
-    Landmark lmk_L0_init = HybridObjectMotion::projectToObject3(
-        context.X_k_1_measured, H_W_e_k_initial, L_e,
-        MeasurementTraits::point(lmk_node->getMeasurement(frame_node_k_1)));
-
-    // TODO: this should not every be true as this is a new value!!!
-    Landmark lmk_L0;
-    getSafeQuery(lmk_L0, theta_accessor->query<Landmark>(point_key),
-                 lmk_L0_init);
-    // TODO: cache what s0 the landmark is made at so we can propogate them
-    // later using the right motions within the correct Keyframe range!!!!
-    new_values.insert(point_key, lmk_L0);
-    result.updateAffectedObject(frame_node_k_1->frame_id,
-                                context.getObjectId());
-    if (result.debug_info)
-      result.debug_info->getObjectInfo(context.getObjectId())
-          .num_new_dynamic_points++;
-  }
-
-  if (context.is_starting_motion_frame) {
-    // add factor at k-1
-    Landmark measured_point_local;
-    gtsam::SharedNoiseModel measurement_covariance;
-    std::tie(measured_point_local, measurement_covariance) =
-        MeasurementTraits::pointWithCovariance(
-            lmk_node->getMeasurement(frame_node_k_1));
-
-    if (params_.makeDynamicMeasurementsRobust()) {
-      measurement_covariance = factor_graph_tools::robustifyHuber(
-          params_.k_huber_3d_points_, measurement_covariance);
-    }
-
-    new_factors.emplace_shared<HybridMotionFactor>(
-        frame_node_k_1->makePoseKey(),  // pose key at previous frames,
-        object_motion_key_k_1, point_key, measured_point_local, L_e,
-        measurement_covariance);
-    if (result.debug_info)
-      result.debug_info->getObjectInfo(context.getObjectId())
-          .num_dynamic_factors++;
-  }
-
-  // add factor at k
-
-  Landmark measured_point_local;
-  gtsam::SharedNoiseModel measurement_covariance;
-  std::tie(measured_point_local, measurement_covariance) =
-      MeasurementTraits::pointWithCovariance(
-          lmk_node->getMeasurement(frame_node_k));
-
-  if (params_.makeDynamicMeasurementsRobust()) {
-    measurement_covariance = factor_graph_tools::robustifyHuber(
-        params_.k_huber_3d_points_, measurement_covariance);
-  }
-
-  new_factors.emplace_shared<HybridMotionFactor>(
-      frame_node_k->makePoseKey(),  // pose key at previous frames,
-      object_motion_key_k, point_key, measured_point_local, L_e,
-      measurement_covariance);
-
-  result.updateAffectedObject(frame_node_k->frame_id, context.getObjectId());
-  if (result.debug_info)
-    result.debug_info->getObjectInfo(context.getObjectId())
-        .num_dynamic_factors++;
-}
-
-void HybridFormulation::objectUpdateContext(
-    const ObjectUpdateContextType& context, UpdateObservationResult& result,
-    gtsam::Values& new_values, gtsam::NonlinearFactorGraph& new_factors) {
-  auto frame_node_k = context.frame_node_k;
-  auto object_node = context.object_node;
-  const gtsam::Key object_motion_key_k =
-      frame_node_k->makeObjectMotionKey(context.getObjectId());
-
-  auto theta_accessor = this->accessorFromTheta();
-  const auto frame_id = context.getFrameId();
-  const auto object_id = context.getObjectId();
-
-  const IntermediateMotionInfo keyframe_info =
-      getIntermediateMotionInfo(object_id, frame_id);
-
-  if (!is_other_values_in_map.exists(object_motion_key_k)) {
-    // gtsam::Pose3 motion;
-    const gtsam::Pose3 X_world = getInitialOrLinearizedSensorPose(frame_id);
-    // gtsam::Pose3 motion = computeInitialH(object_id, frame_id);
-    VLOG(5) << "Added motion at  " << DynosamKeyFormatter(object_motion_key_k);
-    // gtsam::Pose3 motion;
-    new_values.insert(object_motion_key_k, keyframe_info.H_W_e_k_initial);
-    is_other_values_in_map.insert2(object_motion_key_k, true);
-
-    // for now lets treat num_motion_factors as motion (values) added!!
-    if (result.debug_info)
-      result.debug_info->getObjectInfo(context.getObjectId())
-          .num_motion_factors++;
-
-    // we are at object keyframe
-    // NOTE: this should never happen for hybrid KF!!
-    if (keyframe_info.kf_id == frame_id) {
-      // add prior
-      new_factors.addPrior<gtsam::Pose3>(object_motion_key_k,
-                                         gtsam::Pose3::Identity(),
-                                         noise_models_.initial_pose_prior);
-    }
-
-    // test stuff
-    FrameId first_seen_object_frame = object_node->getFirstSeenFrame();
-    if (first_seen_object_frame == frame_id) {
-      CHECK_EQ(keyframe_info.kf_id, frame_id);
-    }
-  }
-
-  if (frame_id < 2) return;
-
-  auto frame_node_k_1 = map()->getFrame(frame_id - 1u);
-  auto frame_node_k_2 = map()->getFrame(frame_id - 2u);
-  if (!frame_node_k_1 || !frame_node_k_2) {
-    return;
-  }
-
-  if (params_.use_smoothing_factor &&
-      frame_node_k_1->objectObserved(object_id) &&
-      frame_node_k_2->objectObserved(object_id)) {
-    // motion key at previous frame
-    const gtsam::Symbol object_motion_key_k_1 =
-        frame_node_k_1->makeObjectMotionKey(object_id);
-
-    const gtsam::Symbol object_motion_key_k_2 =
-        frame_node_k_2->makeObjectMotionKey(object_id);
-
-    auto object_smoothing_noise = noise_models_.object_smoothing_noise;
-    CHECK(object_smoothing_noise);
-    CHECK_EQ(object_smoothing_noise->dim(), 6u);
-
-    {
-      ObjectId object_label_k_1, object_label_k;
-      FrameId frame_id_k_1, frame_id_k;
-      CHECK(reconstructMotionInfo(object_motion_key_k_1, object_label_k_1,
-                                  frame_id_k_1));
-      CHECK(reconstructMotionInfo(object_motion_key_k, object_label_k,
-                                  frame_id_k));
-      CHECK_EQ(object_label_k_1, object_label_k);
-      CHECK_EQ(frame_id_k_1 + 1, frame_id_k);  // assumes
-      // consequative frames
-    }
-
-    // if the motion key at k (motion from k-1 to k), and key at k-1 (motion
-    //  from k-2 to k-1)
-    // exists in the map or is about to exist via new values, add the
-    //  smoothing factor
-    bool smoothing_factor_added =
-        smoothing_factors_added_.exists(object_motion_key_k);
-    if (!smoothing_factor_added &&
-        is_other_values_in_map.exists(object_motion_key_k_2) &&
-        is_other_values_in_map.exists(object_motion_key_k_1) &&
-        is_other_values_in_map.exists(object_motion_key_k)) {
-      new_factors.emplace_shared<HybridSmoothingFactor>(
-          object_motion_key_k_2, object_motion_key_k_1, object_motion_key_k,
-          keyframe_info.keyframe_pose, object_smoothing_noise);
-      if (result.debug_info)
-        result.debug_info->getObjectInfo(context.getObjectId())
-            .smoothing_factor_added = true;
-
-      // update internal containers
-      smoothing_factors_added_.insert(object_motion_key_k);
-    }
-  }
-}
-
-// bool HybridFormulation::addHybridMotionFactor3(
-//     typename MapTraitsType::FrameNodePtr frame_node,
-//     typename MapTraitsType::LandmarkNodePtr landmark_node,
-//     const gtsam::Pose3& L_e,
-//     const gtsam::Key& camera_pose_key,
-//     const gtsam::Key& object_motion_key,
-//     const gtsam::Key& m_key,
-//     gtsam::NonlinearFactorGraph& graph) const
-// {
-//   const TrackletId& tracklet_id = landmark_node.tracklet_id;
-//   const ObjectId& object_id = landmark_node.object_id;
-//   CHECK_EQ(camera_pose_key, frame_node->makePoseKey());
-//   CHECK_EQ(object_motion_key, frame_node->makeObjectMotionKey(object_id));
-//   CHECK_EQ(m_key, this->makeDynamicKey(tracklet_id));
-
-//   auto [measured_point_camera, measurement_covariance] =
-//     MeasurementTraits::pointWithCovariance(
-//             lmk_node->getMeasurement(frame_node));
-
-//   if (params_.makeDynamicMeasurementsRobust()) {
-//       measurement_covariance = factor_graph_tools::robustifyHuber(
-//           params_.k_huber_3d_points_, measurement_covariance);
-//     }
-
-//   graph.emplace_shared<HybridMotionFactor>(
-//       camera_pose_key,
-//       object_motion_key,
-//       m_key,
-//       measured_point_camera,
-//       L_e,
-//       measurement_covariance);
-
-//   return true;
-
-// }
-
-// bool HybridFormulation::addStereoHybridMotionFactor(
-//   typename MapTraitsType::FrameNodePtr frame_node,
-//   typename MapTraitsType::LandmarkNodePtr landmark_node,
-//   const gtsam::Pose3& L_e,
-//   const gtsam::Key& camera_pose_key,
-//   const gtsam::Key& object_motion_key,
-//   const gtsam::Key& m_key,
-//   gtsam::NonlinearFactorGraph& graph) const
-// {
-//   const TrackletId& tracklet_id = landmark_node.tracklet_id;
-//   const ObjectId& object_id = landmark_node.object_id;
-//   CHECK_EQ(camera_pose_key, frame_node->makePoseKey());
-//   CHECK_EQ(object_motion_key, frame_node->makeObjectMotionKey(object_id));
-//   CHECK_EQ(m_key, this->makeDynamicKey(tracklet_id));
-// }
-
-<<<<<<< HEAD
-std::pair<FrameId, gtsam::Pose3> HybridFormulation::getOrConstructL0(
-=======
-// this needs to happen (mostly) before factor graph construction to take
-// effect!!
-std::pair<FrameId, gtsam::Pose3> HybridFormulationV1::forceNewKeyFrame(
-    FrameId frame_id, ObjectId object_id) {
-  LOG(INFO) << "Starting new range of object k=" << frame_id
-            << " j=" << object_id;
-  gtsam::Pose3 center = calculateObjectCentroid(object_id, frame_id);
-
-  auto result =
-      key_frame_data_.startNewActiveRange(object_id, frame_id, center)
-          ->dataPair();
-
-  // clear meta-data to start new tracklets
-  // TODO: somehow adding this back in causes a segfault when ISAM2::update step
-  // happens... in combinating with clearing the internal graph
-  // (this->clearGraph) and resetting the smoother in ParlallelObjectSAM. I
-  // think we should do this!!
-  // HACK - these vairblaes will still be in the values and therefore we will
-  // get some kind of 'gtsam::ValuesKeyAlreadyExists' when updating the
-  // formulation we therefore need to remove these from the theta - this will
-  // remove old data
-  // from the accessor (even though we keep track of the meta-data)
-  // when the frontend is updated to include keyframe information this should
-  // not be an issue as the frontend will ensure new measurements dont refer to
-  // landmarks in old keypoints
-  // for (const auto& [tracklet_id, _] : is_dynamic_tracklet_in_map_) {
-  //     ObjectId lmk_object_id;
-  //     CHECK(map()->getLandmarkObjectId(lmk_object_id, tracklet_id));
-  //     //only delete for requested object
-  //     if(lmk_object_id == object_id) {
-  //       theta_.erase(this->makeDynamicKey(tracklet_id));
-  //     }
-  // }
-  // is_dynamic_tracklet_in_map_.clear();
-
-  // sanity check
-  CHECK_EQ(result.first, frame_id);
-  return result;
-}
-
 HybridFormulation::IntermediateMotionInfo
 HybridFormulationV1::getIntermediateMotionInfo(ObjectId object_id,
                                                FrameId frame_id) {
@@ -965,7 +919,6 @@
 }
 
 std::pair<FrameId, gtsam::Pose3> HybridFormulationV1::getOrConstructL0(
->>>>>>> 14d791ec
     ObjectId object_id, FrameId frame_id) {
   const KeyFrameRange::ConstPtr range =
       key_frame_data_.find(object_id, frame_id);
