/*
 *   Copyright (c) 2024 ACFR-RPG, University of Sydney, Jesse Morris
 (jesse.morris@sydney.edu.au)
 *   All rights reserved.

 *   Permission is hereby granted, free of charge, to any person obtaining a
 copy
 *   of this software and associated documentation files (the "Software"), to
 deal
 *   in the Software without restriction, including without limitation the
 rights
 *   to use, copy, modify, merge, publish, distribute, sublicense, and/or sell
 *   copies of the Software, and to permit persons to whom the Software is
 *   furnished to do so, subject to the following conditions:

 *   The above copyright notice and this permission notice shall be included in
 all
 *   copies or substantial portions of the Software.

 *   THE SOFTWARE IS PROVIDED "AS IS", WITHOUT WARRANTY OF ANY KIND, EXPRESS OR
 *   IMPLIED, INCLUDING BUT NOT LIMITED TO THE WARRANTIES OF MERCHANTABILITY,
 *   FITNESS FOR A PARTICULAR PURPOSE AND NONINFRINGEMENT. IN NO EVENT SHALL THE
 *   AUTHORS OR COPYRIGHT HOLDERS BE LIABLE FOR ANY CLAIM, DAMAGES OR OTHER
 *   LIABILITY, WHETHER IN AN ACTION OF CONTRACT, TORT OR OTHERWISE, ARISING
 FROM,
 *   OUT OF OR IN CONNECTION WITH THE SOFTWARE OR THE USE OR OTHER DEALINGS IN
 THE
 *   SOFTWARE.
 */

#include "dynosam/dataprovider/ClusterSlamDataProvider.hpp"
<<<<<<< HEAD

#include <glog/logging.h>

#include <fstream>
#include <png++/png.hpp>  //libpng-dev

#include "dynosam/common/Algorithms.hpp"
#include "dynosam/common/StereoCamera.hpp"
#include "dynosam/dataprovider/DataProviderUtils.hpp"
#include "dynosam/frontend/vision/StereoMatcher.hpp"
#include "dynosam/frontend/vision/VisionTools.hpp"  //for getObjectLabels
#include "dynosam/utils/GtsamUtils.hpp"
#include "dynosam/utils/OpenCVUtils.hpp"
#include "dynosam/visualizer/ColourMap.hpp"

namespace dyno {

// void toRightHandedTwist(gtsam::Vector3& right_handed_linear_velocity,
//                         gtsam::Vector3& right_handed_angular_velocity,
//                         const gtsam::Vector3& left_handed_linear_velocity,
//                         const gtsam::Vector3& left_handed_angular_velocity,
//                         std::optional<gtsam::Rot3> left_handed_rotation) {
//   right_handed_linear_velocity =
//       toRightHandedVector(left_handed_linear_velocity, left_handed_rotation);

//   right_handed_angular_velocity[0] = left_handed_angular_velocity[0];
//   right_handed_angular_velocity[1] = -left_handed_angular_velocity[1];
//   right_handed_angular_velocity[2] = -left_handed_angular_velocity[2];
// }

gtsam::Rot3 toRightHandedRotation(const gtsam::Rot3& left_handed_rotation) {
  const gtsam::Vector3 left_rpy = left_handed_rotation.rpy();
=======

#include <glog/logging.h>

#include <fstream>
#include <png++/png.hpp>  //libpng-dev

#include "dynosam/common/Algorithms.hpp"
#include "dynosam/common/StereoCamera.hpp"
#include "dynosam/dataprovider/DataProviderUtils.hpp"
#include "dynosam/frontend/vision/StereoMatcher.hpp"
#include "dynosam/frontend/vision/VisionTools.hpp"  //for getObjectLabels
#include "dynosam/utils/GtsamUtils.hpp"
#include "dynosam/utils/OpenCVUtils.hpp"
#include "dynosam/visualizer/ColourMap.hpp"
>>>>>>> 7d4db152

  double right_roll = left_rpy[0];
  double right_pitch = -left_rpy[1];
  double right_yaw = -left_rpy[2];

  //   return gtsam::Rot3::RzRyRx(right_roll, right_pitch, right_yaw);
  return gtsam::Rot3::Ypr(right_yaw, right_pitch, right_roll);
}

<<<<<<< HEAD
gtsam::Vector3 toRightHandedVector(
    const gtsam::Vector3& left_handed_vector,
    std::optional<gtsam::Rot3> left_handed_rotation = {}) {
  gtsam::Vector3 tmp_vector = left_handed_vector;
  if (left_handed_rotation) {
    const gtsam::Rot3 right_handed_rotation =
        toRightHandedRotation(*left_handed_rotation);
    tmp_vector = right_handed_rotation.rotate(left_handed_vector);
  }

  gtsam::Vector3 right_handed_vector;
  right_handed_vector[0] = tmp_vector[0];
  right_handed_vector[1] = -tmp_vector[1];
  right_handed_vector[2] = tmp_vector[2];

  // apparently just swap axis according to Sephyr...

  return right_handed_vector;
}

=======
>>>>>>> 7d4db152
/**
 * @brief As there is so much interdependancy between the folders in the
 * dataset, we just have the one loader so all the data can be accessed in the
 * same class. This class then provides interfaces for each
 * dyno::DataFolder<....> so that the Dynodataset can use it!
 *
 */
class ClusterSlamAllLoader {
 public:
  DYNO_POINTER_TYPEDEFS(ClusterSlamAllLoader)

  /**
   * @brief Construct a new Cluster Slam Gt Loader object.
   *
   * File path is the full file path to a clusterslam folder, containing
   * /images
   * /pose....
   *
   * @param file_path const std::string&
   */
  ClusterSlamAllLoader(const std::string& file_path)
      : left_images_folder_path_(file_path + "/images/left"),
        right_images_folder_path_(file_path + "/images/right"),
        optical_flow_folder_path_(file_path + "/optical_flow"),
        pose_folder_path_(file_path + "/pose"),
        instance_masks_folder_(file_path + "/instance_masks"),
        left_landmarks_folder_(file_path + "/landmarks/left"),
        landmark_mapping_file_path_(file_path + "/landmark_mapping.txt"),
        intrinsics_file_path_(file_path + "/intrinsic.txt") {
    throwExceptionIfPathInvalid(left_images_folder_path_);
    throwExceptionIfPathInvalid(right_images_folder_path_);
    throwExceptionIfPathInvalid(optical_flow_folder_path_);
    throwExceptionIfPathInvalid(pose_folder_path_);
    throwExceptionIfPathInvalid(instance_masks_folder_);
    throwExceptionIfPathInvalid(left_landmarks_folder_);
    throwExceptionIfPathInvalid(landmark_mapping_file_path_);
    throwExceptionIfPathInvalid(intrinsics_file_path_);

    // first load images and size
    // the size will be used as a refernce for all other loaders
    // size is number of images
    // we use flow to set the size as for this dataset, there will be one less
    // optical flow as the flow ids index t to t+1 (which is gross, I know!!)
    loadFlowImagesAndSize(optical_flow_image_paths_, dataset_size_);
    // left
    loadImages(left_rgb_image_paths_, left_images_folder_path_);
    // right
    loadImages(right_rgb_image_paths_, right_images_folder_path_);
    CHECK_EQ(right_rgb_image_paths_.size(), left_rgb_image_paths_.size());

    loadInstanceMasksImages(instance_masks_image_paths_);
    loadLeftLandmarks(left_landmarks_map_);

    loadLandMarkMapping(landmark_mapping_);

    CHECK_EQ(optical_flow_image_paths_.size(),
             left_rgb_image_paths_.size() - 1);
    CHECK_EQ(instance_masks_image_paths_.size(),
             optical_flow_image_paths_.size());
    CHECK_EQ(size(), optical_flow_image_paths_.size());
    setGroundTruthPacket(ground_truth_packets_);

    setIntrisics();
  }

  size_t size() const { return dataset_size_; }

  cv::Mat getOpticalFlow(size_t idx) const {
    CHECK_LT(idx, optical_flow_image_paths_.size());

    cv::Mat flow;
    loadFlow(optical_flow_image_paths_.at(idx), flow);
    CHECK(!flow.empty());
    return flow;
  }

  cv::Mat getRGB(size_t idx) const {
    CHECK_LT(idx, left_rgb_image_paths_.size());

    cv::Mat rgb;
    loadRGB(left_rgb_image_paths_.at(idx), rgb);
    CHECK(!rgb.empty());

<<<<<<< HEAD
    // this set of images are loaded as 8UC4
    //  CHECK_EQ(rgb.type(), CV_8UC4) << "Somehow the image type has
    //  changed..."; rgb.convertTo(rgb, CV_8UC3);

    // debug check -> draw keypoints on image!
    //  const LandmarksMap& kps_map = left_landmarks_map_.at(idx);

    // for(const auto&[landmark_id, kp] : kps_map) {
    //     const auto cluster_id = landmark_mapping_.at(landmark_id);

    //     cv::Point2f pt(utils::gtsamPointToCv(kp));
    //     utils::drawCircleInPlace(rgb, pt,
    //     ColourMap::getObjectColour(cluster_id));
    // }

=======
>>>>>>> 7d4db152
    return rgb;
  }

  cv::Mat getInstanceMask(size_t idx) const {
    CHECK_LT(idx, left_rgb_image_paths_.size());
    CHECK_LT(idx, dataset_size_);

    cv::Mat mask, relabelled_mask;
    loadMask(instance_masks_image_paths_.at(idx), mask);
    CHECK(!mask.empty());

    associateDetectedBBWithObject(mask, idx, relabelled_mask);

    return relabelled_mask;
  }

  cv::Mat getDepthImage(size_t idx) const {
    return denseStereoReconstruction(idx);
  }

  const GroundTruthInputPacket& getGtPacket(size_t idx) const {
    return ground_truth_packets_.at(idx);
  }

  const CameraParams& getLeftCameraParams() const {
    return left_camera_params_;
  }

  double getTimestamp(size_t idx) {
    // we dont have a time? for now just make idx
    return static_cast<double>(idx);
  }

 private:
  void loadFlowImagesAndSize(std::vector<std::string>& images_paths,
                             size_t& dataset_size) {
    std::vector<std::filesystem::path> files_in_directory =
        getAllFilesInDir(optical_flow_folder_path_);
    dataset_size = files_in_directory.size();
    CHECK_GT(dataset_size, 0);

    for (const std::string file_path : files_in_directory) {
      throwExceptionIfPathInvalid(file_path);
      images_paths.push_back(file_path);
    }
  }

  void loadImages(std::vector<std::string>& images_paths,
                  const std::string& image_folder) {
    std::vector<std::filesystem::path> files_in_directory =
        getAllFilesInDir(image_folder);

    for (const std::string file_path : files_in_directory) {
      throwExceptionIfPathInvalid(file_path);
      images_paths.push_back(file_path);
    }
  }

  void loadInstanceMasksImages(std::vector<std::string>& images_paths) {
    std::vector<std::filesystem::path> files_in_directory =
        getAllFilesInDir(instance_masks_folder_);

    for (const std::string file_path : files_in_directory) {
      throwExceptionIfPathInvalid(file_path);
      images_paths.push_back(file_path);
    }
  }

  // set all intrinsics/camera parameters related variables include stereo
  // camera/matcher etc...
  void setIntrisics() {
    std::ifstream fstream;
    fstream.open(intrinsics_file_path_, std::ios::in);
    if (!fstream) {
      throw std::runtime_error("Could not open file " + intrinsics_file_path_ +
                               " when trying to load Cluster Slam intrinsics!");
    }

    auto load_projection_matrix =
        [](std::ifstream& fstream, gtsam::Matrix34& projection_matrix) -> void {
      // read the first 3 liens of the projection matrix and populate camera
      // matrix
      for (size_t i = 0; i < 3; i++) {
        // std::vector<std::string> split_line;
        // hmmm my getline function does not seem to work here (maybe because
        // doubles so we'll do it manually!)
        // CHECK(getLine(fstream, split_line));
        // CHECK_EQ(split_line.size(), 4) << "Line was: " <<
        // container_to_string(split_line, ", ");

        std::string s;
        std::getline(fstream, s);

        std::stringstream ss;
        ss << s;

        LOG(INFO) << ss.str();
        for (size_t j = 0; j < 4; j++) {
          double tmp;
          ss >> tmp;
          projection_matrix(i, j) = tmp;
        }
      }
    };  // load_projection_matrix

    // intrinscis file is
    // 3 x 4 projection matrix, over 3 lines
    //  new line
    // 3 x 4 projection matrix, over 3 lines
    // populate camera 1 matrix
    load_projection_matrix(fstream, projection_matrix_cam1_);

    // read the line line
    std::string s;
    std::getline(fstream, s);
    // populate camera 2 matrix
    load_projection_matrix(fstream, projection_matrix_cam2_);

    // set K matrices
    K_cam_1 = projection_matrix_cam1_.topLeftCorner(3, 3);
    K_cam_2 = projection_matrix_cam2_.topLeftCorner(3, 3);

    double fx_left = K_cam_1(0, 0);
    double fy_left = K_cam_1(1, 1);
    double cu_left = K_cam_1(0, 2);
    double cv_left = K_cam_1(1, 2);

    double fx_right = K_cam_2(0, 0);
    double fy_right = K_cam_2(1, 1);
    double cu_right = K_cam_2(0, 2);
    double cv_right = K_cam_2(1, 2);

    // Projection_matrix = K * extrinsics
    gtsam::Pose3 extrinsics_left =
        gtsam::Pose3(K_cam_1.inverse() * projection_matrix_cam1_);
    gtsam::Pose3 extrinsics_right =
        gtsam::Pose3(K_cam_2.inverse() * projection_matrix_cam2_);

    // I think this dataset has the projection matrix in the local left frame
    // (i.e projection of 2 into 1) becuase the translation component of
    // extrinsics_right is negative we want extrinsice to be in the world frame
    // because this is what the camera params expect OR the dataset is in OpenCV
    // convention...
    extrinsics_right = extrinsics_right.inverse();

    LOG(INFO) << "left e " << extrinsics_left;
    LOG(INFO) << "right e " << extrinsics_right;

    left_camera_params_ = CameraParams(
        CameraParams::IntrinsicsCoeffs({fx_left, fy_left, cu_left, cv_left}),
        CameraParams::DistortionCoeffs({0, 0, 0, 0}), getRGB(0).size(),
        DistortionModel::RADTAN, extrinsics_left);

    CameraParams right_camera_params(
        CameraParams::IntrinsicsCoeffs(
            {fx_right, fy_right, cu_right, cv_right}),
        CameraParams::DistortionCoeffs({0, 0, 0, 0}), getRGB(0).size(),
        DistortionModel::RADTAN, extrinsics_right);

<<<<<<< HEAD
    DenseStereoParams dense_stereo_params;
    dense_stereo_params.use_sgbm_ = true;
    dense_stereo_params.post_filter_disparity_ = false;
    dense_stereo_params.median_blur_disparity_ = false;

    dense_stereo_params.pre_filter_cap_ = 31;

    dense_stereo_params.sad_window_size_ = 5;

    dense_stereo_params.min_disparity_ = 0;
    dense_stereo_params.num_disparities_ = 16 * 8;  // 128 disparities

    dense_stereo_params.uniqueness_ratio_ = 15;

    dense_stereo_params.speckle_range_ = 2;
    dense_stereo_params.speckle_window_size_ = 50;

    // BM parameters (ignored if using SGBM)
    dense_stereo_params.texture_threshold_ = 0;
    dense_stereo_params.pre_filter_type_ = cv::StereoBM::PREFILTER_XSOBEL;
    dense_stereo_params.pre_filter_size_ = 9;

    // SGBM parameters (compute from sad_window_size_)
    dense_stereo_params.p1_ = 8 * 1 * dense_stereo_params.sad_window_size_ *
                              dense_stereo_params.sad_window_size_;
    dense_stereo_params.p2_ = 32 * 1 * dense_stereo_params.sad_window_size_ *
                              dense_stereo_params.sad_window_size_;

    dense_stereo_params.disp_12_max_diff_ = 1;

    // Recommended: use MODE_SGBM_3WAY, so set this to false to avoid MODE_HH
    dense_stereo_params.use_mode_HH_ = true;
    // matching_params.sad_window_size_ = 4;

    stereo_camera_ = std::make_shared<StereoCamera>(left_camera_params_,
                                                    right_camera_params);
    stereo_matcher_ = std::make_shared<StereoMatcher>(
        stereo_camera_, StereoMatchingParams{}, dense_stereo_params);
=======
    stereo_camera_ = std::make_shared<StereoCamera>(left_camera_params_,
                                                    right_camera_params);
    stereo_matcher_ = std::make_shared<StereoMatcher>(stereo_camera_);
>>>>>>> 7d4db152
  }

  cv::Mat denseStereoReconstruction(size_t frame) const {
    cv::Mat rgb_left = getRGB(frame);

    cv::Mat rgb_right;
    CHECK_LT(frame, right_rgb_image_paths_.size());

    loadRGB(right_rgb_image_paths_.at(frame), rgb_right);
    CHECK(!rgb_right.empty());

    // this set of images are loaded as 8UC4
    CHECK_EQ(rgb_right.type(), CV_8UC4)
        << "Somehow the image type has changed...";
    cv::Mat depth_image;
    CHECK_NOTNULL(stereo_matcher_)
        ->denseStereoReconstruction(rgb_left, rgb_right, depth_image);

    return depth_image;
  }

  // mapping of landmark id -> u, v coordiante
  using LandmarksMap = gtsam::FastMap<int, Keypoint>;
  using LandmarksMapPerFrame = gtsam::FastMap<FrameId, LandmarksMap>;

  void loadLeftLandmarks(LandmarksMapPerFrame& detected_landmarks) {
    std::vector<std::filesystem::path> files_in_directory =
        getAllFilesInDir(left_landmarks_folder_);

    for (const std::filesystem::path& file_path : files_in_directory) {
      // this should be the file name which we will then decompose into the
      // frame id e.g. .../pose/0000.txt -> filename = 0000 -> frame id = int(0)
      const std::string file_name = file_path.filename();
      const int frame = std::stoi(file_name);

      std::ifstream fstream;
      fstream.open((std::string)file_path, std::ios::in);
      if (!fstream) {
        throw std::runtime_error(
            "Could not open file " + (std::string)file_path +
            " when trying to load Cluster Slam landmarks information!");
      }

      // check we've never processed this frame before
      CHECK(!detected_landmarks.exists(frame));

      LandmarksMap detected_lmks_this_frame;

      // expected size of each line (landamrk_id u v)
      constexpr static size_t kExpectedSize = 3u;
      while (!fstream.eof()) {
        std::vector<std::string> split_line;
        if (!getLine(fstream, split_line)) continue;

        CHECK_EQ(split_line.size(), kExpectedSize)
            << "Line present in landmarks file does not have the right length "
               "- "
            << container_to_string(split_line);

        const int landmark_id = std::stoi(split_line.at(0));
        const double u = std::stod(split_line.at(1));
        const double v = std::stod(split_line.at(2));

        detected_lmks_this_frame.insert2(landmark_id, Keypoint(u, v));
      }

      detected_landmarks.insert2(frame, detected_lmks_this_frame);
<<<<<<< HEAD
    }

    VLOG(20) << "Loaded " << detected_landmarks.size()
             << " detected landmarks...";
  }

  // Landmark to cluster id mapping.
  // the landmark id is the key in LandmarksMap
  void loadLandMarkMapping(gtsam::FastMap<int, int>& landmark_mapping) {
    std::ifstream fstream;
    fstream.open(landmark_mapping_file_path_, std::ios::in);
    if (!fstream) {
      throw std::runtime_error(
          "Could not open file " + landmark_mapping_file_path_ +
          " when trying to load Cluster Slam landmarks mapping!");
    }

    // expected size of each line (landamrk_id cluster_id)
    constexpr static size_t kExpectedSize = 2u;
    while (!fstream.eof()) {
      std::vector<std::string> split_line;
      if (!getLine(fstream, split_line)) continue;

      CHECK_EQ(split_line.size(), kExpectedSize)
          << "Line present in landmark mapping file does not have the right "
             "length - "
          << container_to_string(split_line);

      const int landmark_id = std::stoi(split_line.at(0));
      // clusters start at 0 here, but that includes background label (which is
      // 0) since the  line ordering of the trajectories files determines the
      // label the camera pose is always first (line = 0), so any cluster that
      // is associated to an object and not the camera pose, should have idx > 0
      const int cluster_id = std::stoi(split_line.at(1));

      landmark_mapping.insert2(landmark_id, cluster_id);
    }
  }

  // we're going to have to associate the detected bounding boxes
  // with the actual landmark ids so that the gt labels match with the
  // tracking labels....
  // we will have to do this by taking all the landmarks of detected features
  // and check which objects lies within the bounding box....
  // this is almost the definitions of heinous but like, whatever....
  // this function updates
  // returns the new instance mask
  // from the original mask, relabel the pixel values using the gt tracks
  void associateDetectedBBWithObject(const cv::Mat& instance_mask,
                                     FrameId frame_id,
                                     cv::Mat& relabelled_mask) const {
    const GroundTruthInputPacket& gt_packet = getGtPacket(frame_id);
    ObjectIds object_ids = vision_tools::getObjectLabels(instance_mask);
    const size_t n = object_ids.size();

    instance_mask.copyTo(relabelled_mask);

    if (n == 0) {
      return;
    }

=======
    }

    VLOG(20) << "Loaded " << detected_landmarks.size()
             << " detected landmarks...";
  }

  // Landmark to cluster id mapping.
  // the landmark id is the key in LandmarksMap
  void loadLandMarkMapping(gtsam::FastMap<int, int>& landmark_mapping) {
    std::ifstream fstream;
    fstream.open(landmark_mapping_file_path_, std::ios::in);
    if (!fstream) {
      throw std::runtime_error(
          "Could not open file " + landmark_mapping_file_path_ +
          " when trying to load Cluster Slam landmarks mapping!");
    }

    // expected size of each line (landamrk_id cluster_id)
    constexpr static size_t kExpectedSize = 2u;
    while (!fstream.eof()) {
      std::vector<std::string> split_line;
      if (!getLine(fstream, split_line)) continue;

      CHECK_EQ(split_line.size(), kExpectedSize)
          << "Line present in landmark mapping file does not have the right "
             "length - "
          << container_to_string(split_line);

      const int landmark_id = std::stoi(split_line.at(0));
      // clusters start at 0 here, but that includes background label (which is
      // 0) since the  line ordering of the trajectories files determines the
      // label the camera pose is always first (line = 0), so any cluster that
      // is associated to an object and not the camera pose, should have idx > 0
      const int cluster_id = std::stoi(split_line.at(1));

      landmark_mapping.insert2(landmark_id, cluster_id);
    }
  }

  // we're going to have to associate the detected bounding boxes
  // with the actual landmark ids so that the gt labels match with the
  // tracking labels....
  // we will have to do this by taking all the landmarks of detected features
  // and check which objects lies within the bounding box....
  // this is almost the definitions of heinous but like, whatever....
  // this function updates
  // returns the new instance mask
  // from the original mask, relabel the pixel values using the gt tracks
  void associateDetectedBBWithObject(const cv::Mat& instance_mask,
                                     FrameId frame_id,
                                     cv::Mat& relabelled_mask) const {
    const GroundTruthInputPacket& gt_packet = getGtPacket(frame_id);
    ObjectIds object_ids = vision_tools::getObjectLabels(instance_mask);
    const size_t n = object_ids.size();

    instance_mask.copyTo(relabelled_mask);

    if (n == 0) {
      return;
    }

>>>>>>> 7d4db152
    // sort kps map into a map of clusters -> [kps....]
    const LandmarksMap& kps_map = left_landmarks_map_.at(frame_id);
    // cluster id (track id -> all keypoints for that cluster)
    std::set<int> cluster_id_set;
    gtsam::FastMap<int, Keypoints> clustered_kps;
    for (const auto& [landmark_id, kp] : kps_map) {
      const auto cluster_id = landmark_mapping_.at(landmark_id);
      cluster_id_set.insert(cluster_id);
      if (!clustered_kps.exists(cluster_id)) {
        clustered_kps.insert2(cluster_id, Keypoints());
      }
      clustered_kps.at(cluster_id).push_back(kp);
    }

    std::vector<int> cluster_ids(cluster_id_set.begin(), cluster_id_set.end());

    // want to assign object ids to clusters
    const size_t m = cluster_ids.size();
    CHECK_EQ(m, clustered_kps.size());

    LOG(INFO) << n << " " << m;

    Eigen::MatrixXd cost;
    cost.resize(n, m);

    for (size_t rows = 0; rows < n; rows++) {
      ObjectId object_id = object_ids.at(rows);

      // get the binary mask just for this object, we will use this too find a
      // bounding box
      // and count how many kp's fall into this mask
      const cv::Mat object_mask = relabelled_mask == object_id;

      cv::Rect bb;
      if (!vision_tools::findObjectBoundingBox(instance_mask, object_id, bb)) {
        VLOG(10) << "No bb could be found for detected object " << object_id
                 << " at frame " << frame_id
                 << ". Skipping association and removing object from mask";
        relabelled_mask.setTo(cv::Scalar(0), object_mask);
        continue;
      }

      for (size_t cols = 0; cols < m; cols++) {
        int cluster_id = cluster_ids.at(cols);
        const Keypoints& kps = clustered_kps.at(cluster_id);

        //(inverse) cost for the object id with this cluster id
        // hack - make really small number so we divide by zero!!
        double object_count = 0.000001;
        for (const auto& kp : kps) {
          cv::Point2f pt(utils::gtsamPointToCv(kp));
          if (bb.contains(pt)) {
            object_count++;
          }
        }
        cost(rows, cols) = object_count;
      }
    }

    // apply scaling to the costs to turn the cost function from an argmax to an
    // argmin problem which the hungrian problem sovles ie we want the
    // assignment that maximuses the number of kp's in the object insancec
    Eigen::MatrixXd loged_costs =
        cost.unaryExpr([](double x) { return 1.0 / x * 10; });
    Eigen::VectorXi assignment;
    internal::HungarianAlgorithm().solve(loged_costs, assignment);

    // for(size_t i = 0; i < assignment.size(); i++) {
    //     int j = assignment[i];

    //     //the i-th object is assignment to the j-th cluster
    //     ObjectId object_id = object_ids.at(i);
    //     int assigned_custer = cluster_ids.at(j);

    //     const cv::Mat object_mask = relabelled_mask == object_id;
    //     relabelled_mask.setTo(cv::Scalar(assigned_custer), object_mask);
    // }
    ObjectIds old_labels = object_ids;
    ObjectIds new_labels;
    for (size_t i = 0; i < assignment.size(); i++) {
      int j = assignment[i];

      // //the i-th object is assignment to the j-th cluster
      // ObjectId instance_id = instance_ids.at(i);
      int assigned_custer = cluster_ids.at(j);
      new_labels.push_back(assigned_custer);

      // LOG(INFO) << "Relabelled " << instance_id << " to " <<
      // assigned_object_id;

      // const cv::Mat object_mask = relabelled_mask == instance_id;
      // relabelled_mask.setTo(cv::Scalar(assigned_object_id), object_mask);
    }
<<<<<<< HEAD

    vision_tools::relabelMasks(instance_mask, relabelled_mask, old_labels,
                               new_labels);
  }

  void setGroundTruthPacket(GroundTruthPacketMap& ground_truth_packets) {
    // load the poses
    // first line contains camera pose
    // consequative lines contain object ids which are indexed from 0, but we
    // will index from 1 expect the file name to give us the frame we are
    // working with!!
    std::vector<std::filesystem::path> files_in_directory =
        getAllFilesInDir(pose_folder_path_);

    gtsam::Pose3 initial_pose = gtsam::Pose3::Identity();
    bool initial_frame_set = false;

    Eigen::Matrix3d R_carla_to_opencv;
    R_carla_to_opencv << 0, 0, 1, 1, 0, 0, 0, -1, 0;
    gtsam::Rot3 rot_carla_to_opencv(R_carla_to_opencv);
    gtsam::Pose3 T_carla_to_opencv(rot_carla_to_opencv, gtsam::Point3(0, 0, 0));

    for (const std::filesystem::path& pose_file_path : files_in_directory) {
      // this should be the file name which we will then decompose into the
      // frame id e.g. .../pose/0000.txt -> filename = 0000 -> frame id = int(0)
      const std::string file_name = pose_file_path.filename();
      const int frame = std::stoi(file_name);
      const gtsam::Pose3Vector poses =
          processPoseFile(pose_file_path, ground_truth_packets);

      // check we've never processed this frame before
      CHECK(!ground_truth_packets.exists(frame));

      if (frame > 0) {
        // check we have the previous frame!! (ie.e we process in order!)
        CHECK(ground_truth_packets.exists(frame - 1));
      }

      GroundTruthInputPacket gt_packet;
      gt_packet.frame_id_ = frame;
      gt_packet.timestamp_ = getTimestamp(frame);
      // Quoting the dataset home page:
      // For each trajectory file under pose/ directory, each line in each file
      // represents the pose of each cluster except for the first line - that
      // line represents the camera pose.
      gtsam::Pose3 original_camera_pose;
      gtsam::Pose3 aligned_camera_pose;
      for (size_t i = 0; i < poses.size(); i++) {
        // pose is in world coordinate convention so we put into camera
        // convention (the camera_to_world.inverse())
        //  gtsam::Pose3 pose = camera_to_world.inverse() * poses.at(i);
        gtsam::Pose3 pose = poses.at(i);
        // pose = T_carla_to_opencv.inverse() * pose * T_carla_to_opencv;
        // pose = T_carla_to_opencv *
        // gtsam::Pose3(toRightHandedRotation(pose.rotation()),
        // toRightHandedVector(pose.translation())); pose =
        // gtsam::Pose3(toRightHandedRotation(pose.rotation()),
        // toRightHandedVector(pose.translation())); pose =
        // gtsam::Pose3(rot_carla_to_opencv * pose.rotation(),
        // pose.translation()); translation(1) = -translation(1); pose =
        // gtsam::Pose3(rot_carla_to_opencv * pose.rotation(),
        // rot_carla_to_opencv * translation);

        // LOG(INFO) << pose;

        // pose = camera_to_world.inverse() * pose;

        // LOG(INFO) << pose;

        if (i == 0) {
          if (!initial_frame_set) {
            // expect very first pose (first frame, and first pose within that
            // frame) to be the first camera pose
            initial_pose = pose;
            initial_frame_set = true;
            LOG(INFO) << pose;
          }
          original_camera_pose = pose;
          // offset initial pose so we start at "0, 0, 0"
          aligned_camera_pose = initial_pose.inverse() * pose;
          gt_packet.X_world_ = aligned_camera_pose;
=======

    vision_tools::relabelMasks(instance_mask, relabelled_mask, old_labels,
                               new_labels);
  }

  void setGroundTruthPacket(GroundTruthPacketMap& ground_truth_packets) {
    // load the poses
    // first line contains camera pose
    // consequative lines contain object ids which are indexed from 0, but we
    // will index from 1 expect the file name to give us the frame we are
    // working with!!
    std::vector<std::filesystem::path> files_in_directory =
        getAllFilesInDir(pose_folder_path_);

    gtsam::Pose3 initial_pose = gtsam::Pose3::Identity();
    bool initial_frame_set = false;

    for (const std::filesystem::path& pose_file_path : files_in_directory) {
      // this should be the file name which we will then decompose into the
      // frame id e.g. .../pose/0000.txt -> filename = 0000 -> frame id = int(0)
      const std::string file_name = pose_file_path.filename();
      const int frame = std::stoi(file_name);
      const gtsam::Pose3Vector poses =
          processPoseFile(pose_file_path, ground_truth_packets);

      // check we've never processed this frame before
      CHECK(!ground_truth_packets.exists(frame));

      if (frame > 0) {
        // check we have the previous frame!! (ie.e we process in order!)
        CHECK(ground_truth_packets.exists(frame - 1));
      }

      GroundTruthInputPacket gt_packet;
      gt_packet.frame_id_ = frame;
      gt_packet.timestamp_ = getTimestamp(frame);
      // Quoting the dataset home page:
      // For each trajectory file under pose/ directory, each line in each file
      // represents the pose of each cluster except for the first line - that
      // line represents the camera pose.
      for (size_t i = 0; i < poses.size(); i++) {
        // pose is in world coordinate convention so we put into camera
        // convention (the camera_to_world.inverse())
        //  gtsam::Pose3 pose = camera_to_world.inverse() * poses.at(i);
        gtsam::Pose3 pose = poses.at(i);

        const static gtsam::Pose3 camera_to_world(
            gtsam::Rot3::RzRyRx(M_PI_2, 0, M_PI_2),
            gtsam::traits<gtsam::Point3>::Identity());

        // LOG(INFO) << pose;

        // pose = camera_to_world.inverse() * pose;

        // LOG(INFO) << pose;

        if (!initial_frame_set) {
          // expect very first pose (first frame, and first pose within that
          // frame) to be the first camera pose
          initial_pose = pose;
          initial_frame_set = true;
          LOG(INFO) << pose;
        }

        // offset initial pose so we start at "0, 0, 0"
        pose = initial_pose.inverse() * pose;

        if (i == 0) {
          gt_packet.X_world_ = pose;
>>>>>>> 7d4db152
        } else {
          ObjectPoseGT object_pose_gt;
          object_pose_gt.frame_id_ = frame;
          object_pose_gt.object_id_ = i;
<<<<<<< HEAD

          Eigen::Matrix3d R_carla_to_opencv;
          R_carla_to_opencv << 1, 0, 0, 0, 0, 1, 0, -1, 0;
          gtsam::Rot3 rot_carla_to_opencv(R_carla_to_opencv);
          gtsam::Pose3 T_carla_to_opencv(rot_carla_to_opencv,
                                         gtsam::Point3(0, 0, 0));
          gtsam::Pose3 object_pose(rot_carla_to_opencv * pose.rotation(),
                                   pose.translation());
          // gtsam::Pose3 object_pose = pose;

          LOG(INFO) << "Processing object " << i;

          // construct relative object pose with original camera pose
          auto relative_object_pose =
              original_camera_pose.inverse() * object_pose;
          auto aligned_object_pose = gt_packet.X_world_ * relative_object_pose;
          object_pose_gt.L_camera_ = relative_object_pose;
          object_pose_gt.L_world_ = aligned_object_pose;

=======
          object_pose_gt.L_world_ = pose;
          object_pose_gt.L_camera_ =
              gt_packet.X_world_.inverse() * object_pose_gt.L_world_;
>>>>>>> 7d4db152
          gt_packet.object_poses_.push_back(object_pose_gt);
        }
      }

      if (frame > 0) {
        const GroundTruthInputPacket& previous_gt_packet =
            ground_truth_packets.at(frame - 1);
        gt_packet.calculateAndSetMotions(previous_gt_packet);
      }

      ground_truth_packets.insert2(frame, gt_packet);
<<<<<<< HEAD
    }
  }
  gtsam::Pose3Vector processPoseFile(
      const std::string& pose_file,
      GroundTruthPacketMap& ground_truth_packets) {
    std::ifstream fstream;
    fstream.open(pose_file, std::ios::in);
    if (!fstream) {
      throw std::runtime_error(
          "Could not open file " + pose_file +
          " when trying to load Cluster Slam pose information!");
    }

    // expected size of each line (3 translation components + 4 for quaternion)
    constexpr static size_t kExpectedSize = 7u;

    /**
     * @brief NOTE: the dataset claims that the format is x,y,z, qx, qy, qz, qw
     * however this is not true!!!
     * actual format is x,y,z, QW, qx, qy, qz
     *
     */
    auto construct_pose =
        [](const std::vector<std::string>& pose_string) -> gtsam::Pose3 {
      const double x = std::stod(pose_string.at(0));
      const double y = std::stod(pose_string.at(1));
      const double z = std::stod(pose_string.at(2));

      const double qw = std::stod(pose_string.at(3));
      const double qx = std::stod(pose_string.at(4));
      const double qy = std::stod(pose_string.at(5));
      const double qz = std::stod(pose_string.at(6));

      return gtsam::Pose3(gtsam::Rot3(qw, qx, qy, qz), gtsam::Point3(x, y, z));
    };

    gtsam::Pose3Vector poses;
    while (!fstream.eof()) {
      std::vector<std::string> split_line;
      if (!getLine(fstream, split_line)) continue;

=======
    }
  }
  gtsam::Pose3Vector processPoseFile(
      const std::string& pose_file,
      GroundTruthPacketMap& ground_truth_packets) {
    std::ifstream fstream;
    fstream.open(pose_file, std::ios::in);
    if (!fstream) {
      throw std::runtime_error(
          "Could not open file " + pose_file +
          " when trying to load Cluster Slam pose information!");
    }

    // expected size of each line (3 translation components + 4 for quaternion)
    constexpr static size_t kExpectedSize = 7u;

    // pose string expected to be in form x,y,z, qx, qy, qz, qw
    auto construct_pose =
        [](const std::vector<std::string>& pose_string) -> gtsam::Pose3 {
      const double x = std::stod(pose_string.at(0));
      const double y = std::stod(pose_string.at(1));
      const double z = std::stod(pose_string.at(2));

      const double qx = std::stod(pose_string.at(3));
      const double qy = std::stod(pose_string.at(4));
      const double qz = std::stod(pose_string.at(5));
      const double qw = std::stod(pose_string.at(6));

      return gtsam::Pose3(gtsam::Rot3(qw, qx, qy, qz), gtsam::Point3(x, y, z));
    };

    gtsam::Pose3Vector poses;
    while (!fstream.eof()) {
      std::vector<std::string> split_line;
      if (!getLine(fstream, split_line)) continue;

>>>>>>> 7d4db152
      CHECK_EQ(split_line.size(), kExpectedSize)
          << "Line present in pose file does not have the right length - "
          << container_to_string(split_line);
      poses.push_back(construct_pose(split_line));
    }
    return poses;
  }

 private:
  const std::string left_images_folder_path_;
  const std::string optical_flow_folder_path_;
  const std::string pose_folder_path_;
  const std::string left_landmarks_folder_;
  const std::string right_images_folder_path_;
  const std::string instance_masks_folder_;
  const std::string landmark_mapping_file_path_;
  const std::string intrinsics_file_path_;

  std::vector<std::string>
      left_rgb_image_paths_;  // index from 0 to match the naming convention of
                              // the dataset
  std::vector<std::string> right_rgb_image_paths_;
  std::vector<std::string> optical_flow_image_paths_;
  std::vector<std::string> instance_masks_image_paths_;
  LandmarksMapPerFrame left_landmarks_map_;

  // instance masks per frame - we need a chace of them as we're going to change
  // the index of each object to match the gt labels!!
  gtsam::FastMap<FrameId, cv::Mat> instance_masks_;

  // Landmark to cluster id mapping
  // cluster should be the actual track
  // the landmark id is the key in LandmarksMap
  gtsam::FastMap<int, int> landmark_mapping_;

  // set by setIntrinsics()
  gtsam::Matrix33 K_cam_1;
  gtsam::Matrix33 K_cam_2;
  gtsam::Matrix34 projection_matrix_cam1_;
  gtsam::Matrix34 projection_matrix_cam2_;
  CameraParams left_camera_params_;

  StereoCamera::Ptr stereo_camera_;
  StereoMatcher::Ptr stereo_matcher_;

  GroundTruthPacketMap ground_truth_packets_;
  size_t dataset_size_;  // set in setGroundTruthPacket. Reflects the number of
                         // files in the /optical_flow folder which is one per
                         // frame
};

struct ClusterSlamTimestampLoader : public TimestampBaseLoader {
  ClusterSlamAllLoader::Ptr loader_;

  ClusterSlamTimestampLoader(ClusterSlamAllLoader::Ptr loader)
      : loader_(CHECK_NOTNULL(loader)) {}
  std::string getFolderName() const override { return ""; }

  size_t size() const override { return loader_->size(); }

  double getItem(size_t idx) override { return loader_->getTimestamp(idx); }
};

ClusterSlamDataLoader::ClusterSlamDataLoader(const fs::path& dataset_path)
    : ClusterSlamDatasetProvider(dataset_path) {
  LOG(INFO) << "Starting ClusterSlamDataLoader with path" << dataset_path;

  // this would go out of scope but we capture it in the functional loaders
  auto loader = std::make_shared<ClusterSlamAllLoader>(dataset_path);
  auto timestamp_loader = std::make_shared<ClusterSlamTimestampLoader>(loader);

  left_camera_params_ = loader->getLeftCameraParams();
<<<<<<< HEAD

  CHECK(getCameraParams());

  auto rgb_loader = std::make_shared<FunctionalDataFolder<cv::Mat>>(
      [loader](size_t idx) { return loader->getRGB(idx); });

  auto optical_flow_loader = std::make_shared<FunctionalDataFolder<cv::Mat>>(
      [loader](size_t idx) { return loader->getOpticalFlow(idx); });

  auto depth_loader = std::make_shared<FunctionalDataFolder<cv::Mat>>(
      [loader](size_t idx) { return loader->getDepthImage(idx); });

=======

  CHECK(getCameraParams());

  auto rgb_loader = std::make_shared<FunctionalDataFolder<cv::Mat>>(
      [loader](size_t idx) { return loader->getRGB(idx); });

  auto optical_flow_loader = std::make_shared<FunctionalDataFolder<cv::Mat>>(
      [loader](size_t idx) { return loader->getOpticalFlow(idx); });

  auto depth_loader = std::make_shared<FunctionalDataFolder<cv::Mat>>(
      [loader](size_t idx) { return loader->getDepthImage(idx); });

>>>>>>> 7d4db152
  auto instance_mask_loader = std::make_shared<FunctionalDataFolder<cv::Mat>>(
      [loader](size_t idx) { return loader->getInstanceMask(idx); });

  auto gt_loader =
      std::make_shared<FunctionalDataFolder<GroundTruthInputPacket>>(
          [loader](size_t idx) { return loader->getGtPacket(idx); });

  this->setLoaders(timestamp_loader, rgb_loader, optical_flow_loader,
                   depth_loader, instance_mask_loader, gt_loader);

  auto callback = [&](size_t frame_id, Timestamp timestamp, cv::Mat rgb,
                      cv::Mat optical_flow, cv::Mat depth,
                      cv::Mat instance_mask,
                      GroundTruthInputPacket gt_object_pose_gt) -> bool {
    CHECK_EQ(timestamp, gt_object_pose_gt.timestamp_);
<<<<<<< HEAD

    CHECK(ground_truth_packet_callback_);
    if (ground_truth_packet_callback_)
      ground_truth_packet_callback_(gt_object_pose_gt);

    ImageContainer::Ptr image_container = nullptr;
    image_container = ImageContainer::Create(
        timestamp, frame_id, ImageWrapper<ImageType::RGBMono>(rgb),
        ImageWrapper<ImageType::Depth>(depth),
        ImageWrapper<ImageType::OpticalFlow>(optical_flow),
        ImageWrapper<ImageType::MotionMask>(instance_mask));
    CHECK(image_container);
    CHECK(image_container_callback_);
    if (image_container_callback_) image_container_callback_(image_container);
=======

    CHECK(ground_truth_packet_callback_);
    if (ground_truth_packet_callback_)
      ground_truth_packet_callback_(gt_object_pose_gt);

    // ImageContainer::Ptr image_container = nullptr;
    // image_container = ImageContainer::Create(
    //     timestamp, frame_id, ImageWrapper<ImageType::RGBMono>(rgb),
    //     ImageWrapper<ImageType::Depth>(depth),
    //     ImageWrapper<ImageType::OpticalFlow>(optical_flow),
    //     ImageWrapper<ImageType::MotionMask>(instance_mask));
    // CHECK(image_container);
    ImageContainer image_container(frame_id, timestamp);
    image_container.rgb(rgb)
        .depth(depth)
        .opticalFlow(optical_flow)
        .objectMotionMask(instance_mask);

    CHECK(image_container_callback_);
    if (image_container_callback_)
      image_container_callback_(
          std::make_shared<ImageContainer>(image_container));
>>>>>>> 7d4db152
    return true;
  };

  this->setCallback(callback);
}

}  // namespace dyno<|MERGE_RESOLUTION|>--- conflicted
+++ resolved
@@ -29,7 +29,6 @@
  */
 
 #include "dynosam/dataprovider/ClusterSlamDataProvider.hpp"
-<<<<<<< HEAD
 
 #include <glog/logging.h>
 
@@ -62,22 +61,6 @@
 
 gtsam::Rot3 toRightHandedRotation(const gtsam::Rot3& left_handed_rotation) {
   const gtsam::Vector3 left_rpy = left_handed_rotation.rpy();
-=======
-
-#include <glog/logging.h>
-
-#include <fstream>
-#include <png++/png.hpp>  //libpng-dev
-
-#include "dynosam/common/Algorithms.hpp"
-#include "dynosam/common/StereoCamera.hpp"
-#include "dynosam/dataprovider/DataProviderUtils.hpp"
-#include "dynosam/frontend/vision/StereoMatcher.hpp"
-#include "dynosam/frontend/vision/VisionTools.hpp"  //for getObjectLabels
-#include "dynosam/utils/GtsamUtils.hpp"
-#include "dynosam/utils/OpenCVUtils.hpp"
-#include "dynosam/visualizer/ColourMap.hpp"
->>>>>>> 7d4db152
 
   double right_roll = left_rpy[0];
   double right_pitch = -left_rpy[1];
@@ -87,7 +70,6 @@
   return gtsam::Rot3::Ypr(right_yaw, right_pitch, right_roll);
 }
 
-<<<<<<< HEAD
 gtsam::Vector3 toRightHandedVector(
     const gtsam::Vector3& left_handed_vector,
     std::optional<gtsam::Rot3> left_handed_rotation = {}) {
@@ -108,8 +90,6 @@
   return right_handed_vector;
 }
 
-=======
->>>>>>> 7d4db152
 /**
  * @brief As there is so much interdependancy between the folders in the
  * dataset, we just have the one loader so all the data can be accessed in the
@@ -193,7 +173,6 @@
     loadRGB(left_rgb_image_paths_.at(idx), rgb);
     CHECK(!rgb.empty());
 
-<<<<<<< HEAD
     // this set of images are loaded as 8UC4
     //  CHECK_EQ(rgb.type(), CV_8UC4) << "Somehow the image type has
     //  changed..."; rgb.convertTo(rgb, CV_8UC3);
@@ -209,8 +188,6 @@
     //     ColourMap::getObjectColour(cluster_id));
     // }
 
-=======
->>>>>>> 7d4db152
     return rgb;
   }
 
@@ -370,7 +347,6 @@
         CameraParams::DistortionCoeffs({0, 0, 0, 0}), getRGB(0).size(),
         DistortionModel::RADTAN, extrinsics_right);
 
-<<<<<<< HEAD
     DenseStereoParams dense_stereo_params;
     dense_stereo_params.use_sgbm_ = true;
     dense_stereo_params.post_filter_disparity_ = false;
@@ -409,11 +385,6 @@
                                                     right_camera_params);
     stereo_matcher_ = std::make_shared<StereoMatcher>(
         stereo_camera_, StereoMatchingParams{}, dense_stereo_params);
-=======
-    stereo_camera_ = std::make_shared<StereoCamera>(left_camera_params_,
-                                                    right_camera_params);
-    stereo_matcher_ = std::make_shared<StereoMatcher>(stereo_camera_);
->>>>>>> 7d4db152
   }
 
   cv::Mat denseStereoReconstruction(size_t frame) const {
@@ -481,7 +452,6 @@
       }
 
       detected_landmarks.insert2(frame, detected_lmks_this_frame);
-<<<<<<< HEAD
     }
 
     VLOG(20) << "Loaded " << detected_landmarks.size()
@@ -543,69 +513,6 @@
       return;
     }
 
-=======
-    }
-
-    VLOG(20) << "Loaded " << detected_landmarks.size()
-             << " detected landmarks...";
-  }
-
-  // Landmark to cluster id mapping.
-  // the landmark id is the key in LandmarksMap
-  void loadLandMarkMapping(gtsam::FastMap<int, int>& landmark_mapping) {
-    std::ifstream fstream;
-    fstream.open(landmark_mapping_file_path_, std::ios::in);
-    if (!fstream) {
-      throw std::runtime_error(
-          "Could not open file " + landmark_mapping_file_path_ +
-          " when trying to load Cluster Slam landmarks mapping!");
-    }
-
-    // expected size of each line (landamrk_id cluster_id)
-    constexpr static size_t kExpectedSize = 2u;
-    while (!fstream.eof()) {
-      std::vector<std::string> split_line;
-      if (!getLine(fstream, split_line)) continue;
-
-      CHECK_EQ(split_line.size(), kExpectedSize)
-          << "Line present in landmark mapping file does not have the right "
-             "length - "
-          << container_to_string(split_line);
-
-      const int landmark_id = std::stoi(split_line.at(0));
-      // clusters start at 0 here, but that includes background label (which is
-      // 0) since the  line ordering of the trajectories files determines the
-      // label the camera pose is always first (line = 0), so any cluster that
-      // is associated to an object and not the camera pose, should have idx > 0
-      const int cluster_id = std::stoi(split_line.at(1));
-
-      landmark_mapping.insert2(landmark_id, cluster_id);
-    }
-  }
-
-  // we're going to have to associate the detected bounding boxes
-  // with the actual landmark ids so that the gt labels match with the
-  // tracking labels....
-  // we will have to do this by taking all the landmarks of detected features
-  // and check which objects lies within the bounding box....
-  // this is almost the definitions of heinous but like, whatever....
-  // this function updates
-  // returns the new instance mask
-  // from the original mask, relabel the pixel values using the gt tracks
-  void associateDetectedBBWithObject(const cv::Mat& instance_mask,
-                                     FrameId frame_id,
-                                     cv::Mat& relabelled_mask) const {
-    const GroundTruthInputPacket& gt_packet = getGtPacket(frame_id);
-    ObjectIds object_ids = vision_tools::getObjectLabels(instance_mask);
-    const size_t n = object_ids.size();
-
-    instance_mask.copyTo(relabelled_mask);
-
-    if (n == 0) {
-      return;
-    }
-
->>>>>>> 7d4db152
     // sort kps map into a map of clusters -> [kps....]
     const LandmarksMap& kps_map = left_landmarks_map_.at(frame_id);
     // cluster id (track id -> all keypoints for that cluster)
@@ -699,7 +606,6 @@
       // const cv::Mat object_mask = relabelled_mask == instance_id;
       // relabelled_mask.setTo(cv::Scalar(assigned_object_id), object_mask);
     }
-<<<<<<< HEAD
 
     vision_tools::relabelMasks(instance_mask, relabelled_mask, old_labels,
                                new_labels);
@@ -781,82 +687,10 @@
           // offset initial pose so we start at "0, 0, 0"
           aligned_camera_pose = initial_pose.inverse() * pose;
           gt_packet.X_world_ = aligned_camera_pose;
-=======
-
-    vision_tools::relabelMasks(instance_mask, relabelled_mask, old_labels,
-                               new_labels);
-  }
-
-  void setGroundTruthPacket(GroundTruthPacketMap& ground_truth_packets) {
-    // load the poses
-    // first line contains camera pose
-    // consequative lines contain object ids which are indexed from 0, but we
-    // will index from 1 expect the file name to give us the frame we are
-    // working with!!
-    std::vector<std::filesystem::path> files_in_directory =
-        getAllFilesInDir(pose_folder_path_);
-
-    gtsam::Pose3 initial_pose = gtsam::Pose3::Identity();
-    bool initial_frame_set = false;
-
-    for (const std::filesystem::path& pose_file_path : files_in_directory) {
-      // this should be the file name which we will then decompose into the
-      // frame id e.g. .../pose/0000.txt -> filename = 0000 -> frame id = int(0)
-      const std::string file_name = pose_file_path.filename();
-      const int frame = std::stoi(file_name);
-      const gtsam::Pose3Vector poses =
-          processPoseFile(pose_file_path, ground_truth_packets);
-
-      // check we've never processed this frame before
-      CHECK(!ground_truth_packets.exists(frame));
-
-      if (frame > 0) {
-        // check we have the previous frame!! (ie.e we process in order!)
-        CHECK(ground_truth_packets.exists(frame - 1));
-      }
-
-      GroundTruthInputPacket gt_packet;
-      gt_packet.frame_id_ = frame;
-      gt_packet.timestamp_ = getTimestamp(frame);
-      // Quoting the dataset home page:
-      // For each trajectory file under pose/ directory, each line in each file
-      // represents the pose of each cluster except for the first line - that
-      // line represents the camera pose.
-      for (size_t i = 0; i < poses.size(); i++) {
-        // pose is in world coordinate convention so we put into camera
-        // convention (the camera_to_world.inverse())
-        //  gtsam::Pose3 pose = camera_to_world.inverse() * poses.at(i);
-        gtsam::Pose3 pose = poses.at(i);
-
-        const static gtsam::Pose3 camera_to_world(
-            gtsam::Rot3::RzRyRx(M_PI_2, 0, M_PI_2),
-            gtsam::traits<gtsam::Point3>::Identity());
-
-        // LOG(INFO) << pose;
-
-        // pose = camera_to_world.inverse() * pose;
-
-        // LOG(INFO) << pose;
-
-        if (!initial_frame_set) {
-          // expect very first pose (first frame, and first pose within that
-          // frame) to be the first camera pose
-          initial_pose = pose;
-          initial_frame_set = true;
-          LOG(INFO) << pose;
-        }
-
-        // offset initial pose so we start at "0, 0, 0"
-        pose = initial_pose.inverse() * pose;
-
-        if (i == 0) {
-          gt_packet.X_world_ = pose;
->>>>>>> 7d4db152
         } else {
           ObjectPoseGT object_pose_gt;
           object_pose_gt.frame_id_ = frame;
           object_pose_gt.object_id_ = i;
-<<<<<<< HEAD
 
           Eigen::Matrix3d R_carla_to_opencv;
           R_carla_to_opencv << 1, 0, 0, 0, 0, 1, 0, -1, 0;
@@ -876,11 +710,6 @@
           object_pose_gt.L_camera_ = relative_object_pose;
           object_pose_gt.L_world_ = aligned_object_pose;
 
-=======
-          object_pose_gt.L_world_ = pose;
-          object_pose_gt.L_camera_ =
-              gt_packet.X_world_.inverse() * object_pose_gt.L_world_;
->>>>>>> 7d4db152
           gt_packet.object_poses_.push_back(object_pose_gt);
         }
       }
@@ -892,7 +721,6 @@
       }
 
       ground_truth_packets.insert2(frame, gt_packet);
-<<<<<<< HEAD
     }
   }
   gtsam::Pose3Vector processPoseFile(
@@ -934,44 +762,6 @@
       std::vector<std::string> split_line;
       if (!getLine(fstream, split_line)) continue;
 
-=======
-    }
-  }
-  gtsam::Pose3Vector processPoseFile(
-      const std::string& pose_file,
-      GroundTruthPacketMap& ground_truth_packets) {
-    std::ifstream fstream;
-    fstream.open(pose_file, std::ios::in);
-    if (!fstream) {
-      throw std::runtime_error(
-          "Could not open file " + pose_file +
-          " when trying to load Cluster Slam pose information!");
-    }
-
-    // expected size of each line (3 translation components + 4 for quaternion)
-    constexpr static size_t kExpectedSize = 7u;
-
-    // pose string expected to be in form x,y,z, qx, qy, qz, qw
-    auto construct_pose =
-        [](const std::vector<std::string>& pose_string) -> gtsam::Pose3 {
-      const double x = std::stod(pose_string.at(0));
-      const double y = std::stod(pose_string.at(1));
-      const double z = std::stod(pose_string.at(2));
-
-      const double qx = std::stod(pose_string.at(3));
-      const double qy = std::stod(pose_string.at(4));
-      const double qz = std::stod(pose_string.at(5));
-      const double qw = std::stod(pose_string.at(6));
-
-      return gtsam::Pose3(gtsam::Rot3(qw, qx, qy, qz), gtsam::Point3(x, y, z));
-    };
-
-    gtsam::Pose3Vector poses;
-    while (!fstream.eof()) {
-      std::vector<std::string> split_line;
-      if (!getLine(fstream, split_line)) continue;
-
->>>>>>> 7d4db152
       CHECK_EQ(split_line.size(), kExpectedSize)
           << "Line present in pose file does not have the right length - "
           << container_to_string(split_line);
@@ -1044,7 +834,6 @@
   auto timestamp_loader = std::make_shared<ClusterSlamTimestampLoader>(loader);
 
   left_camera_params_ = loader->getLeftCameraParams();
-<<<<<<< HEAD
 
   CHECK(getCameraParams());
 
@@ -1057,20 +846,6 @@
   auto depth_loader = std::make_shared<FunctionalDataFolder<cv::Mat>>(
       [loader](size_t idx) { return loader->getDepthImage(idx); });
 
-=======
-
-  CHECK(getCameraParams());
-
-  auto rgb_loader = std::make_shared<FunctionalDataFolder<cv::Mat>>(
-      [loader](size_t idx) { return loader->getRGB(idx); });
-
-  auto optical_flow_loader = std::make_shared<FunctionalDataFolder<cv::Mat>>(
-      [loader](size_t idx) { return loader->getOpticalFlow(idx); });
-
-  auto depth_loader = std::make_shared<FunctionalDataFolder<cv::Mat>>(
-      [loader](size_t idx) { return loader->getDepthImage(idx); });
-
->>>>>>> 7d4db152
   auto instance_mask_loader = std::make_shared<FunctionalDataFolder<cv::Mat>>(
       [loader](size_t idx) { return loader->getInstanceMask(idx); });
 
@@ -1086,22 +861,6 @@
                       cv::Mat instance_mask,
                       GroundTruthInputPacket gt_object_pose_gt) -> bool {
     CHECK_EQ(timestamp, gt_object_pose_gt.timestamp_);
-<<<<<<< HEAD
-
-    CHECK(ground_truth_packet_callback_);
-    if (ground_truth_packet_callback_)
-      ground_truth_packet_callback_(gt_object_pose_gt);
-
-    ImageContainer::Ptr image_container = nullptr;
-    image_container = ImageContainer::Create(
-        timestamp, frame_id, ImageWrapper<ImageType::RGBMono>(rgb),
-        ImageWrapper<ImageType::Depth>(depth),
-        ImageWrapper<ImageType::OpticalFlow>(optical_flow),
-        ImageWrapper<ImageType::MotionMask>(instance_mask));
-    CHECK(image_container);
-    CHECK(image_container_callback_);
-    if (image_container_callback_) image_container_callback_(image_container);
-=======
 
     CHECK(ground_truth_packet_callback_);
     if (ground_truth_packet_callback_)
@@ -1124,7 +883,6 @@
     if (image_container_callback_)
       image_container_callback_(
           std::make_shared<ImageContainer>(image_container));
->>>>>>> 7d4db152
     return true;
   };
 
