/*
 *   Copyright (c) 2023 ACFR-RPG, University of Sydney, Jesse Morris
 (jesse.morris@sydney.edu.au)
 *   All rights reserved.

 *   Permission is hereby granted, free of charge, to any person obtaining a
 copy
 *   of this software and associated documentation files (the "Software"), to
 deal
 *   in the Software without restriction, including without limitation the
 rights
 *   to use, copy, modify, merge, publish, distribute, sublicense, and/or sell
 *   copies of the Software, and to permit persons to whom the Software is
 *   furnished to do so, subject to the following conditions:

 *   The above copyright notice and this permission notice shall be included in
 all
 *   copies or substantial portions of the Software.

 *   THE SOFTWARE IS PROVIDED "AS IS", WITHOUT WARRANTY OF ANY KIND, EXPRESS OR
 *   IMPLIED, INCLUDING BUT NOT LIMITED TO THE WARRANTIES OF MERCHANTABILITY,
 *   FITNESS FOR A PARTICULAR PURPOSE AND NONINFRINGEMENT. IN NO EVENT SHALL THE
 *   AUTHORS OR COPYRIGHT HOLDERS BE LIABLE FOR ANY CLAIM, DAMAGES OR OTHER
 *   LIABILITY, WHETHER IN AN ACTION OF CONTRACT, TORT OR OTHERWISE, ARISING
 FROM,
 *   OUT OF OR IN CONNECTION WITH THE SOFTWARE OR THE USE OR OTHER DEALINGS IN
 THE
 *   SOFTWARE.
 */

#pragma once

#include <gtsam/geometry/Pose3.h>

<<<<<<< HEAD
#include <optional>

=======
>>>>>>> 218a44a3
#include "dynosam/common/Types.hpp"
#include "dynosam/frontend/RGBDInstance-Definitions.hpp"
#include "dynosam/utils/GtsamUtils.hpp"

namespace dyno_testing {

using namespace dyno;

class ScenarioBodyBase {
 public:
  DYNO_POINTER_TYPEDEFS(ScenarioBodyBase)

  virtual ~ScenarioBodyBase() {}

  virtual gtsam::Pose3 pose(FrameId frame_id) const = 0;  ///< pose at time t
  virtual gtsam::Pose3 motionWorld(
      FrameId frame_id) const = 0;  ///< motion in world frame from t-1 to t
  virtual gtsam::Pose3 motionBody(FrameId frame_id)
      const = 0;  ///< motion local frame from t-1 to t, in ^{t-1}X_{t-1}
  virtual gtsam::Pose3 motionWorldFromInitial(
      FrameId frame_id) const = 0;  ///< motion in world frame from 0 to t

  gtsam::Rot3 rotation(FrameId frame_id) const {
    return this->pose(frame_id).rotation();
  }
  gtsam::Vector3 translation(FrameId frame_id) const {
    return this->pose(frame_id).translation();
  }
};

class ScenarioBodyVisitor : public ScenarioBodyBase {
 public:
  DYNO_POINTER_TYPEDEFS(ScenarioBodyVisitor)
  virtual ~ScenarioBodyVisitor() {}

  virtual gtsam::Pose3 pose(FrameId frame_id) const = 0;  ///< pose at time t
  virtual gtsam::Pose3 motionWorld(
      FrameId frame_id) const = 0;  ///< motion in world frame from t-1 to t

  ///< motion local frame from t-1 to t, in ^{t-1}X_{t-1}
  virtual gtsam::Pose3 motionBody(FrameId frame_id) const override {
    // from t-1 to t
    const gtsam::Pose3 motion_k = motionWorld(frame_id);
    const gtsam::Pose3 pose_k = pose(frame_id);
    // TODO: check
    return pose_k.inverse() * motion_k * pose_k.inverse();
  }
  virtual gtsam::Pose3 motionWorldFromInitial(
      FrameId frame_id) const = 0;  ///< motion in world frame from 0 to t
};

class ScenarioBody : public ScenarioBodyBase {
 public:
  DYNO_POINTER_TYPEDEFS(ScenarioBody)

  ScenarioBody(ScenarioBodyVisitor::UniquePtr body_visitor)
      : body_visitor_(std::move(body_visitor)) {}

  gtsam::Pose3 pose(FrameId frame_id) const override {
    return body_visitor_->pose(frame_id);
  }
  gtsam::Pose3 motionWorld(FrameId frame_id) const override {
    return body_visitor_->motionWorld(frame_id);
  }
  gtsam::Pose3 motionBody(FrameId frame_id) const override {
    return body_visitor_->motionBody(frame_id);
  }
  gtsam::Pose3 motionWorldFromInitial(FrameId frame_id) const override {
    return body_visitor_->motionWorldFromInitial(frame_id);
  }

 protected:
  ScenarioBodyVisitor::UniquePtr body_visitor_;
};

using TrackedPoint = std::pair<TrackletId, gtsam::Point3>;
using TrackedPoints = std::vector<TrackedPoint>;

struct PointsGenerator {
  /**
   * @brief Static function to generate a unique tracklet for any generator. If
   * increment is true, the global tracklet id will be incremented
   *
   * @param increment
   * @return TrackletId
   */
  static TrackletId getTracklet(bool increment = true) {
    static TrackletId global_tracklet = 0;

    auto tracklet_id = global_tracklet;

    if (increment) global_tracklet++;
    return tracklet_id;
  }

  static TrackedPoint generateNewPoint(const gtsam::Point3& mean, double sigma,
                                       int32_t seed = 42) {
    gtsam::Point3 point = dyno::utils::perturbWithNoise(mean, sigma, seed);
    return std::make_pair(PointsGenerator::getTracklet(true), point);
  }
};

/**
 * @brief Base class that knows how to generate points given the
 * ScenarioBodyVisitor for an object
 *
 */
class ObjectPointGeneratorVisitor {
 public:
  DYNO_POINTER_TYPEDEFS(ObjectPointGeneratorVisitor)

  virtual ~ObjectPointGeneratorVisitor() = default;
  virtual TrackedPoints getPointsWorld(
      const ScenarioBodyVisitor::UniquePtr& body_visitor,
      FrameId frame_id) const = 0;
};

class StaticPointGeneratorVisitor {
 public:
  DYNO_POINTER_TYPEDEFS(StaticPointGeneratorVisitor)

  virtual ~StaticPointGeneratorVisitor() = default;
  virtual TrackedPoints getPointsWorld(FrameId frame_id) const = 0;
};

class ObjectBody : public ScenarioBody {
 public:
  DYNO_POINTER_TYPEDEFS(ObjectBody)

  // struct Params {
  //     double enters_scenario_ = 0.0;
  //     double leaves_scenario_ = std::numeric_limits<double>::max();
  // };

  ObjectBody(ScenarioBodyVisitor::UniquePtr body_visitor,
             ObjectPointGeneratorVisitor::UniquePtr points_visitor)
      : ScenarioBody(std::move(body_visitor)),
        points_visitor_(std::move(points_visitor)) {}

  virtual FrameId entersScenario() const { return 0; };
  virtual FrameId leavesScenario() const {
    return std::numeric_limits<FrameId>::max();
  };
  virtual TrackedPoints getPointsWorld(FrameId frame_id) const {
    return points_visitor_->getPointsWorld(body_visitor_, frame_id);
  };

 protected:
  ObjectPointGeneratorVisitor::UniquePtr points_visitor_;
};

// Motion and pose visotors
class ConstantMotionBodyVisitor : public ScenarioBodyVisitor {
 public:
  DYNO_POINTER_TYPEDEFS(ConstantMotionBodyVisitor)
  ConstantMotionBodyVisitor(const gtsam::Pose3& pose_0,
                            const gtsam::Pose3& motion)
      : pose_0_(pose_0), motion_(motion) {}

  virtual gtsam::Pose3 pose(FrameId frame_id) const override {
    // from Pose Changes From a Different Point of View
    return motionWorldFromInitial(frame_id) * pose_0_;
  }

  virtual gtsam::Pose3 motionWorld(FrameId) const override { return motion_; }

  // TODO: I have no idea if this is right for constant motion but whatevs...
  gtsam::Pose3 motionWorldFromInitial(FrameId frame_id) const {
    return gtsam::Pose3::Expmap(frame_id * gtsam::Pose3::Logmap(motion_));
  }

 private:
  const gtsam::Pose3 pose_0_;
  const gtsam::Pose3 motion_;
};

<<<<<<< HEAD
class RandomOverlapObjectPointsVisitor : public ObjectPointGeneratorVisitor {
 public:
  RandomOverlapObjectPointsVisitor(size_t num_points, size_t overlap)
      : num_points_(num_points), overlap_(overlap) {}

  TrackedPoints getPointsWorld(
      const ScenarioBodyVisitor::UniquePtr& body_visitor,
      FrameId frame_id) const override {
    // minimum n_points per frame
    // get points for frame + 1
    // if size points < num points -> generate N = (num points - len(points))
    // points are generated with 2 <-> O(verlap) as number of points to exist
    std::vector<Point> points_next = getPoints(frame_id + 1);
    // LOG(INFO) << "Points next=" <<points_next.size();
    std::vector<Point> points_current = getPoints(frame_id);
    // LOG(INFO) << "Points current=" <<points_current.size();
    if (points_next.size() < num_points_) {
      auto required_points = num_points_ - points_next.size();
      // LOG(INFO) << "Required points=" << required_points;
      std::vector<Point> points_new = generatePoints(frame_id, required_points);
      points_current.insert(points_current.end(), points_new.begin(),
                            points_new.end());
    }
    // LOG(INFO) << "New Points current=" <<points_current.size();
    // CHECK_EQ(points_current.size(), num_points_);

    TrackedPoints tracked_points(points_current.size());
    std::transform(points_current.begin(), points_current.end(),
                   tracked_points.begin(),
                   [&body_visitor, &frame_id](const Point& p_body) {
                     // LOG(INFO) <<
                     CHECK_NOTNULL(body_visitor);
                     CHECK(p_body.contains(frame_id));
                     const gtsam::Point3 P_world =
                         body_visitor->pose(frame_id) * p_body.P_body_.second;
                     return std::make_pair(p_body.P_body_.first, P_world);
                   });

    return tracked_points;
  }

 private:
  struct Point {
    FrameId starting_frame_;
    FrameId ending_frame_;
    TrackedPoint P_body_;  //! Point in the object body frame

    Point(FrameId starting_frame, FrameId ending_frame,
          const TrackedPoint& P_body)
        : starting_frame_(starting_frame),
          ending_frame_(ending_frame),
          P_body_(P_body) {
      CHECK_GT(ending_frame_, starting_frame_);
    }

    bool contains(FrameId frame_id) const {
      return frame_id >= starting_frame_ && frame_id <= ending_frame_;
    }
  };

  Point generatePoint(FrameId frame) const {
    std::uniform_int_distribution<> distrib(2, overlap_);
    auto O = distrib(gen);
    auto ending_frame = frame + O;

    std::uniform_int_distribution<int> seed_dist(0, 100);
    auto tracked_point = PointsGenerator::generateNewPoint(
        gtsam::Point3(0, 0, 0), 0.1, seed_dist(gen));
    Point p(frame, ending_frame, tracked_point);
    all_points_.push_back(p);
    return p;
  }

  std::vector<Point> getPoints(FrameId frame) const {
    std::vector<Point> points;
    for (const Point& point : all_points_) {
      if (point.contains(frame)) {
        points.push_back(point);
      }
    }
    return points;
  }

  std::vector<Point> generatePoints(FrameId frame, size_t N) const {
    std::vector<Point> points;
    for (size_t i = 0; i < N; i++) {
      points.push_back(generatePoint(frame));
    }

    return points;
  }

  const size_t num_points_;
  const size_t overlap_;

  static std::random_device rd;
  static std::mt19937 gen;

  mutable std::vector<Point> all_points_;
};

// Points generator visitor
class ConstantObjectPointsVisitor : public ObjectPointGeneratorVisitor {
 public:
  ConstantObjectPointsVisitor(size_t num_points) : num_points_(num_points) {}

  // TODO: this assumes that the points we get from the object are ALWAYS the
  // same and ALWAYS the same order
  //
  TrackedPoints getPointsWorld(
      const ScenarioBodyVisitor::UniquePtr& body_visitor,
      FrameId frame_id) const override {
    if (!is_init) {
      initalisePoints(body_visitor->pose(0));
    }

=======
// Points generator visitor
class ConstantObjectPointsVisitor : public ObjectPointGeneratorVisitor {
 public:
  ConstantObjectPointsVisitor(size_t num_points) : num_points_(num_points) {}

  // TODO: this assumes that the points we get from the object are ALWAYS the
  // same and ALWAYS the same order
  //
  TrackedPoints getPointsWorld(
      const ScenarioBodyVisitor::UniquePtr& body_visitor,
      FrameId frame_id) const override {
    if (!is_init) {
      initalisePoints(body_visitor->pose(0));
    }

>>>>>>> 218a44a3
    TrackedPoints points_world_t;  // points in world frame at time t
    for (const auto& tracked_point : points_world_0_) {
      auto tracklet_id = tracked_point.first;
      auto point = tracked_point.second;
      points_world_t.push_back(std::make_pair(
          tracklet_id, body_visitor->motionWorldFromInitial(frame_id) * point));
    }

    return points_world_t;
  }

 private:
  void initalisePoints(const gtsam::Pose3& P0) const {
    std::mt19937 engine(42);
    std::uniform_real_distribution<double> normal(0.0, 1.0);

    for (size_t i = 0; i < num_points_; i++) {
      // generate around pose0 with a normal distrubution around the translation
      // component
      // gtsam::Point3 p(P0.x() + normal(engine), P0.y() + normal(engine),
      //           P0.z() + normal(engine));

      // points_world_0_.push_back(std::make_pair(PointsGenerator::getTracklet(true),
      // p));
      points_world_0_.push_back(
          PointsGenerator::generateNewPoint(P0.translation(), 1.0));
    }

    is_init = true;
  }

  const size_t num_points_;

  // mutable so can be changed in the initalised poitns function, which is
  // called once
  mutable TrackedPoints points_world_0_;  // points in the world frame at time 0
  mutable bool is_init{false};
};

// I think this only ever means that a point can be seen by a max o
class SimpleStaticPointsGenerator : public StaticPointGeneratorVisitor {
 public:
  SimpleStaticPointsGenerator(size_t num_points_per_frame, size_t overlap)
      : num_points_per_frame_(num_points_per_frame),
        overlap_(overlap),
        has_overlap_(overlap < num_points_per_frame) {}

  TrackedPoints getPointsWorld(FrameId frame_id) const override {
    // expect we always start at zero
    if (frame_id == 0) {
      generateNewPoints(num_points_per_frame_);
      return points_world_0_;
    } else {
      // must have at least this many points after the first (zeroth) frame
      CHECK_GE(points_world_0_.size(), num_points_per_frame_);

      CHECK(has_overlap_) << "not implemented";
      int diff = (int)num_points_per_frame_ - (int)overlap_;
      CHECK(diff > 0);
      generateNewPoints((size_t)diff);

      size_t start_i = frame_id * ((size_t)diff);
      CHECK_GT(start_i, 0);

      size_t end_i = start_i + num_points_per_frame_ - 1;
      CHECK_LT(end_i, points_world_0_.size());

      TrackedPoints points_in_window;
      for (size_t i = start_i; i <= end_i; i++) {
        points_in_window.push_back(points_world_0_.at(i));
      }

      CHECK_EQ(points_in_window.size(), num_points_per_frame_);
      return points_in_window;
    }
  }

 private:
  void generateNewPoints(size_t num_new) const {
    // points can be distributed over this distance
    constexpr double point_distance_sigma = 40;
    for (size_t i = 0; i < num_new; i++) {
      points_world_0_.push_back(PointsGenerator::generateNewPoint(
          gtsam::Point3(0, 0, 0), point_distance_sigma));
    }
  }

  const size_t num_points_per_frame_;
  const size_t overlap_;
  const bool has_overlap_;
  mutable TrackedPoints
      points_world_0_;  // all points in the world frame at time 0. This may be
                        // uppdated overtime within the getPointsWorld
};

class Scenario {
 public:
  Scenario(ScenarioBody::Ptr camera_body,
           StaticPointGeneratorVisitor::Ptr static_points_generator)
      : camera_body_(camera_body),
        static_points_generator_(static_points_generator) {}

  void addObjectBody(ObjectId object_id, ObjectBody::Ptr object_body) {
    CHECK_GT(object_id, background_label);
    object_bodies_.insert2(object_id, object_body);
  }

  gtsam::Pose3 cameraPose(FrameId frame_id) const {
    return camera_body_->pose(frame_id);
  }

  ObjectIds getObjectIds(FrameId frame_id) const {
    ObjectIds object_ids;
    for (const auto& [object_id, obj] : object_bodies_) {
      if (objectInScenario(object_id, frame_id))
        object_ids.push_back(object_id);
    }

    return object_ids;
  }
<<<<<<< HEAD

  bool objectInScenario(ObjectId object_id, FrameId frame_id) const {
    if (object_bodies_.exists(object_id)) {
      const auto& object = object_bodies_.at(object_id);

      return frame_id >= object->entersScenario() &&
             frame_id < object->leavesScenario();
    }
    return false;
  }

=======

  bool objectInScenario(ObjectId object_id, FrameId frame_id) const {
    if (object_bodies_.exists(object_id)) {
      const auto& object = object_bodies_.at(object_id);

      return frame_id >= object->entersScenario() &&
             frame_id < object->leavesScenario();
    }
    return false;
  }

>>>>>>> 218a44a3
 protected:
  ScenarioBody::Ptr camera_body_;
  StaticPointGeneratorVisitor::Ptr static_points_generator_;
  gtsam::FastMap<ObjectId, ObjectBody::Ptr> object_bodies_;
};

class RGBDScenario : public Scenario {
 public:
<<<<<<< HEAD
  struct NoiseParams {
    double H_R_sigma{0.0};
    double H_t_sigma{0.0};

    //! rotation noise on relative camera motion
    double X_R_sigma{0.0};
    //! translation noise on relative camera motion
    double X_t_sigma{0.0};

    double dynamic_point_sigma{0.0};
    double static_point_sigma{0.0};

    NoiseParams() {}
  };

  RGBDScenario(ScenarioBody::Ptr camera_body,
               StaticPointGeneratorVisitor::Ptr static_points_generator,
               const NoiseParams& noise_params = NoiseParams())
      : Scenario(camera_body, static_points_generator),
        noise_params_(noise_params) {}

  // first is gt, second is with noisy
  using Output =
      std::pair<RGBDInstanceOutputPacket::Ptr, RGBDInstanceOutputPacket::Ptr>;

  Output getOutput(FrameId frame_id) const {
    StatusLandmarkEstimates static_landmarks, dynamic_landmarks,
        noisy_static_landmarks, noisy_dynamic_landmarks;
    StatusKeypointMeasurements static_keypoint_measurements,
        dynamic_keypoint_measurements;

    GroundTruthInputPacket gt_packet;
    gt_packet.frame_id_ = frame_id;

    MotionEstimateMap motions, noisy_motions;
    const gtsam::Pose3 X_world_k = cameraPose(frame_id);
    gt_packet.X_world_ = X_world_k;

    gtsam::Pose3 noisy_X_world_k;
    if (frame_id > 0) {
      // add noise on relative transformation of camera pose using gt poses to
      // calculate gt realtive pose
      const gtsam::Pose3 X_world_k_1 = cameraPose(frame_id - 1u);
      const gtsam::Pose3 w_T_k_1_k = X_world_k_1.inverse() * X_world_k;

      gtsam::Vector6 pose_sigmas;
      pose_sigmas.head<3>().setConstant(noise_params_.X_R_sigma);
      pose_sigmas.tail<3>().setConstant(noise_params_.X_t_sigma);
      const gtsam::Pose3 noisy_w_T_k_1_k =
          dyno::utils::perturbWithNoise(w_T_k_1_k, pose_sigmas);

      CHECK(noisy_camera_poses_.exists(frame_id - 1u));
      noisy_X_world_k = noisy_camera_poses_.at(frame_id - 1u) * noisy_w_T_k_1_k;
    } else {
      noisy_X_world_k = X_world_k;
    }
=======
  RGBDScenario(ScenarioBody::Ptr camera_body,
               StaticPointGeneratorVisitor::Ptr static_points_generator)
      : Scenario(camera_body, static_points_generator) {}

  RGBDInstanceOutputPacket::Ptr getOutput(FrameId frame_id) const {
    StatusLandmarkVector static_landmarks, dynamic_landmarks;
    StatusKeypointVector static_keypoint_measurements,
        dynamic_keypoint_measurements;

    MotionEstimateMap motions;
    const gtsam::Pose3 X_world = cameraPose(frame_id);
>>>>>>> 218a44a3

    // tracklets should be uniqyue but becuase we use the DynamicPointSymbol
    // they only need to be unique per frame
    for (const auto& [object_id, object] : object_bodies_) {
      if (objectInScenario(object_id, frame_id)) {
        const gtsam::Pose3 H_world_k = object->motionWorld(frame_id);
<<<<<<< HEAD
        const gtsam::Pose3 L_world_k = object->pose(frame_id);
        TrackedPoints points_world = object->getPointsWorld(frame_id);

        ObjectPoseGT object_pose_gt;
        object_pose_gt.frame_id_ = frame_id;
        object_pose_gt.object_id_ = object_id;
        object_pose_gt.L_world_ = L_world_k;
        object_pose_gt.prev_H_current_world_ = H_world_k;
        gt_packet.object_poses_.push_back(object_pose_gt);

        FrameId previous_frame;
        if (frame_id > 0) {
          previous_frame = frame_id - 1u;
        } else {
          previous_frame = 0u;  // hack? should actually skip this case
        }

        motions.insert2(object_id,
                        Motion3ReferenceFrame(
                            H_world_k, Motion3ReferenceFrame::Style::F2F,
                            ReferenceFrame::GLOBAL, previous_frame, frame_id));

        gtsam::Vector6 motion_sigmas;
        motion_sigmas.head<3>().setConstant(noise_params_.H_R_sigma);
        motion_sigmas.tail<3>().setConstant(noise_params_.H_t_sigma);
        const gtsam::Pose3 noisy_H_world_k =
            dyno::utils::perturbWithNoise(H_world_k, motion_sigmas);
        noisy_motions.insert2(
            object_id, Motion3ReferenceFrame(
                           noisy_H_world_k, Motion3ReferenceFrame::Style::F2F,
                           ReferenceFrame::GLOBAL, previous_frame, frame_id));
=======
        TrackedPoints points_world = object->getPointsWorld(frame_id);

        motions.insert2(object_id,
                        dyno::ReferenceFrameValue<gtsam::Pose3>(
                            H_world_k, dyno::ReferenceFrame::GLOBAL));
>>>>>>> 218a44a3

        // convert to status vectors
        for (const TrackedPoint& tracked_p_world : points_world) {
          auto tracklet_id = tracked_p_world.first;
          auto p_world = tracked_p_world.second;
<<<<<<< HEAD
          const gtsam::Point3 p_camera = X_world_k.inverse() * p_world;
          const gtsam::Point3 noisy_p_camera = dyno::utils::perturbWithNoise(
              p_camera, noise_params_.dynamic_point_sigma);

          // LOG(INFO) << p_camera;
          // LOG(INFO) << noisy_p_camera;

          auto landmark_status = dyno::LandmarkStatus::DynamicInLocal(
              p_camera, frame_id, tracklet_id, object_id,
              dyno::LandmarkStatus::Method::MEASURED);
          dynamic_landmarks.push_back(landmark_status);

          auto noisy_landmark_status = dyno::LandmarkStatus::DynamicInLocal(
              noisy_p_camera, frame_id, tracklet_id, object_id,
              dyno::LandmarkStatus::Method::MEASURED);
          noisy_dynamic_landmarks.push_back(noisy_landmark_status);

          // the keypoint sttatus should be unused in the RGBD case but
          // we need it to fill out the data structures
          auto keypoint_status = dyno::KeypointStatus::Dynamic(
              dyno::Keypoint(), frame_id, tracklet_id, object_id);
=======
          const gtsam::Point3 p_camera = X_world.inverse() * p_world;

          // TODO: covariance
          MeasurementWithCovariance<Landmark> lmk_measurement(p_camera);
          auto landmark_status = dyno::LandmarkStatus::DynamicInLocal(
              lmk_measurement, frame_id, tracklet_id, object_id);

          dynamic_landmarks.push_back(landmark_status);

          // the keypoint sttatus should be unused in the RGBD case but
          // we need it to fill out the data structures
          // TODO: covariance?
          MeasurementWithCovariance<Keypoint> kp_measurement{dyno::Keypoint()};
          auto keypoint_status = dyno::KeypointStatus::DynamicInLocal(
              kp_measurement, frame_id, tracklet_id, object_id);
>>>>>>> 218a44a3
          dynamic_keypoint_measurements.push_back(keypoint_status);
        }
      }
    }

    // add static points
    const TrackedPoints static_points_world =
        static_points_generator_->getPointsWorld(frame_id);

    // convert to status vectors
    for (const TrackedPoint& tracked_p_world : static_points_world) {
      auto tracklet_id = tracked_p_world.first;
      auto p_world = tracked_p_world.second;
<<<<<<< HEAD
      const gtsam::Point3 p_camera = X_world_k.inverse() * p_world;
      const gtsam::Point3 noisy_p_camera = dyno::utils::perturbWithNoise(
          p_camera, noise_params_.static_point_sigma);

      auto landmark_status = dyno::LandmarkStatus::StaticInLocal(
          p_camera, frame_id, tracklet_id,
          dyno::LandmarkStatus::Method::MEASURED);
      static_landmarks.push_back(landmark_status);

      auto noisy_landmark_status = dyno::LandmarkStatus::StaticInLocal(
          noisy_p_camera, frame_id, tracklet_id,
          dyno::LandmarkStatus::Method::MEASURED);
      noisy_static_landmarks.push_back(noisy_landmark_status);

      // the keypoint sttatus should be unused in the RGBD case but
      // we need it to fill out the data structures
      auto keypoint_status =
          dyno::KeypointStatus::Static(dyno::Keypoint(), frame_id, tracklet_id);
      static_keypoint_measurements.push_back(keypoint_status);
    }

    ground_truths_.insert2(frame_id, gt_packet);
    noisy_camera_poses_.insert2(frame_id, noisy_X_world_k);

    return {
        std::make_shared<RGBDInstanceOutputPacket>(
            static_keypoint_measurements, dynamic_keypoint_measurements,
            static_landmarks, dynamic_landmarks, X_world_k, frame_id, frame_id,
            motions, ObjectPoseMap{}, gtsam::Pose3Vector{}, nullptr, gt_packet),
        std::make_shared<RGBDInstanceOutputPacket>(
            static_keypoint_measurements, dynamic_keypoint_measurements,
            noisy_static_landmarks, noisy_dynamic_landmarks, noisy_X_world_k,
            frame_id, frame_id, noisy_motions, ObjectPoseMap{},
            gtsam::Pose3Vector{}, nullptr, gt_packet)};
  }

  const GroundTruthPacketMap& getGroundTruths() const { return ground_truths_; }

 private:
  NoiseParams noise_params_;
  mutable GroundTruthPacketMap ground_truths_;
  mutable gtsam::FastMap<FrameId, gtsam::Pose3> noisy_camera_poses_;
=======
      const gtsam::Point3 p_camera = X_world.inverse() * p_world;

      // TODO: covariance
      MeasurementWithCovariance<Landmark> lmk_measurement(p_camera);
      auto landmark_status =
          dyno::LandmarkStatus::StaticInLocal(p_camera, frame_id, tracklet_id);
      static_landmarks.push_back(landmark_status);

      // the keypoint sttatus should be unused in the RGBD case but
      // we need it to fill out the data structures
      MeasurementWithCovariance<Keypoint> kp_measurement{dyno::Keypoint()};
      auto keypoint_status = dyno::KeypointStatus::StaticInLocal(
          kp_measurement, frame_id, tracklet_id);
      static_keypoint_measurements.push_back(keypoint_status);
    }

    return std::make_shared<RGBDInstanceOutputPacket>(
        static_keypoint_measurements, dynamic_keypoint_measurements,
        static_landmarks, dynamic_landmarks, X_world, frame_id, frame_id,
        motions);
  }
>>>>>>> 218a44a3
};

}  // namespace dyno_testing<|MERGE_RESOLUTION|>--- conflicted
+++ resolved
@@ -32,11 +32,8 @@
 
 #include <gtsam/geometry/Pose3.h>
 
-<<<<<<< HEAD
 #include <optional>
 
-=======
->>>>>>> 218a44a3
 #include "dynosam/common/Types.hpp"
 #include "dynosam/frontend/RGBDInstance-Definitions.hpp"
 #include "dynosam/utils/GtsamUtils.hpp"
@@ -213,7 +210,6 @@
   const gtsam::Pose3 motion_;
 };
 
-<<<<<<< HEAD
 class RandomOverlapObjectPointsVisitor : public ObjectPointGeneratorVisitor {
  public:
   RandomOverlapObjectPointsVisitor(size_t num_points, size_t overlap)
@@ -330,23 +326,6 @@
       initalisePoints(body_visitor->pose(0));
     }
 
-=======
-// Points generator visitor
-class ConstantObjectPointsVisitor : public ObjectPointGeneratorVisitor {
- public:
-  ConstantObjectPointsVisitor(size_t num_points) : num_points_(num_points) {}
-
-  // TODO: this assumes that the points we get from the object are ALWAYS the
-  // same and ALWAYS the same order
-  //
-  TrackedPoints getPointsWorld(
-      const ScenarioBodyVisitor::UniquePtr& body_visitor,
-      FrameId frame_id) const override {
-    if (!is_init) {
-      initalisePoints(body_visitor->pose(0));
-    }
-
->>>>>>> 218a44a3
     TrackedPoints points_world_t;  // points in world frame at time t
     for (const auto& tracked_point : points_world_0_) {
       auto tracklet_id = tracked_point.first;
@@ -467,7 +446,6 @@
 
     return object_ids;
   }
-<<<<<<< HEAD
 
   bool objectInScenario(ObjectId object_id, FrameId frame_id) const {
     if (object_bodies_.exists(object_id)) {
@@ -479,19 +457,6 @@
     return false;
   }
 
-=======
-
-  bool objectInScenario(ObjectId object_id, FrameId frame_id) const {
-    if (object_bodies_.exists(object_id)) {
-      const auto& object = object_bodies_.at(object_id);
-
-      return frame_id >= object->entersScenario() &&
-             frame_id < object->leavesScenario();
-    }
-    return false;
-  }
-
->>>>>>> 218a44a3
  protected:
   ScenarioBody::Ptr camera_body_;
   StaticPointGeneratorVisitor::Ptr static_points_generator_;
@@ -500,7 +465,6 @@
 
 class RGBDScenario : public Scenario {
  public:
-<<<<<<< HEAD
   struct NoiseParams {
     double H_R_sigma{0.0};
     double H_t_sigma{0.0};
@@ -527,9 +491,9 @@
       std::pair<RGBDInstanceOutputPacket::Ptr, RGBDInstanceOutputPacket::Ptr>;
 
   Output getOutput(FrameId frame_id) const {
-    StatusLandmarkEstimates static_landmarks, dynamic_landmarks,
+    StatusLandmarkVector static_landmarks, dynamic_landmarks,
         noisy_static_landmarks, noisy_dynamic_landmarks;
-    StatusKeypointMeasurements static_keypoint_measurements,
+    StatusKeypointVector static_keypoint_measurements,
         dynamic_keypoint_measurements;
 
     GroundTruthInputPacket gt_packet;
@@ -557,26 +521,12 @@
     } else {
       noisy_X_world_k = X_world_k;
     }
-=======
-  RGBDScenario(ScenarioBody::Ptr camera_body,
-               StaticPointGeneratorVisitor::Ptr static_points_generator)
-      : Scenario(camera_body, static_points_generator) {}
-
-  RGBDInstanceOutputPacket::Ptr getOutput(FrameId frame_id) const {
-    StatusLandmarkVector static_landmarks, dynamic_landmarks;
-    StatusKeypointVector static_keypoint_measurements,
-        dynamic_keypoint_measurements;
-
-    MotionEstimateMap motions;
-    const gtsam::Pose3 X_world = cameraPose(frame_id);
->>>>>>> 218a44a3
 
     // tracklets should be uniqyue but becuase we use the DynamicPointSymbol
     // they only need to be unique per frame
     for (const auto& [object_id, object] : object_bodies_) {
       if (objectInScenario(object_id, frame_id)) {
         const gtsam::Pose3 H_world_k = object->motionWorld(frame_id);
-<<<<<<< HEAD
         const gtsam::Pose3 L_world_k = object->pose(frame_id);
         TrackedPoints points_world = object->getPointsWorld(frame_id);
 
@@ -608,19 +558,11 @@
             object_id, Motion3ReferenceFrame(
                            noisy_H_world_k, Motion3ReferenceFrame::Style::F2F,
                            ReferenceFrame::GLOBAL, previous_frame, frame_id));
-=======
-        TrackedPoints points_world = object->getPointsWorld(frame_id);
-
-        motions.insert2(object_id,
-                        dyno::ReferenceFrameValue<gtsam::Pose3>(
-                            H_world_k, dyno::ReferenceFrame::GLOBAL));
->>>>>>> 218a44a3
 
         // convert to status vectors
         for (const TrackedPoint& tracked_p_world : points_world) {
           auto tracklet_id = tracked_p_world.first;
           auto p_world = tracked_p_world.second;
-<<<<<<< HEAD
           const gtsam::Point3 p_camera = X_world_k.inverse() * p_world;
           const gtsam::Point3 noisy_p_camera = dyno::utils::perturbWithNoise(
               p_camera, noise_params_.dynamic_point_sigma);
@@ -629,36 +571,17 @@
           // LOG(INFO) << noisy_p_camera;
 
           auto landmark_status = dyno::LandmarkStatus::DynamicInLocal(
-              p_camera, frame_id, tracklet_id, object_id,
-              dyno::LandmarkStatus::Method::MEASURED);
+              p_camera, frame_id, tracklet_id, object_id);
           dynamic_landmarks.push_back(landmark_status);
 
           auto noisy_landmark_status = dyno::LandmarkStatus::DynamicInLocal(
-              noisy_p_camera, frame_id, tracklet_id, object_id,
-              dyno::LandmarkStatus::Method::MEASURED);
+              noisy_p_camera, frame_id, tracklet_id, object_id);
           noisy_dynamic_landmarks.push_back(noisy_landmark_status);
 
           // the keypoint sttatus should be unused in the RGBD case but
           // we need it to fill out the data structures
-          auto keypoint_status = dyno::KeypointStatus::Dynamic(
+          auto keypoint_status = dyno::KeypointStatus::DynamicInLocal(
               dyno::Keypoint(), frame_id, tracklet_id, object_id);
-=======
-          const gtsam::Point3 p_camera = X_world.inverse() * p_world;
-
-          // TODO: covariance
-          MeasurementWithCovariance<Landmark> lmk_measurement(p_camera);
-          auto landmark_status = dyno::LandmarkStatus::DynamicInLocal(
-              lmk_measurement, frame_id, tracklet_id, object_id);
-
-          dynamic_landmarks.push_back(landmark_status);
-
-          // the keypoint sttatus should be unused in the RGBD case but
-          // we need it to fill out the data structures
-          // TODO: covariance?
-          MeasurementWithCovariance<Keypoint> kp_measurement{dyno::Keypoint()};
-          auto keypoint_status = dyno::KeypointStatus::DynamicInLocal(
-              kp_measurement, frame_id, tracklet_id, object_id);
->>>>>>> 218a44a3
           dynamic_keypoint_measurements.push_back(keypoint_status);
         }
       }
@@ -672,25 +595,22 @@
     for (const TrackedPoint& tracked_p_world : static_points_world) {
       auto tracklet_id = tracked_p_world.first;
       auto p_world = tracked_p_world.second;
-<<<<<<< HEAD
       const gtsam::Point3 p_camera = X_world_k.inverse() * p_world;
       const gtsam::Point3 noisy_p_camera = dyno::utils::perturbWithNoise(
           p_camera, noise_params_.static_point_sigma);
 
-      auto landmark_status = dyno::LandmarkStatus::StaticInLocal(
-          p_camera, frame_id, tracklet_id,
-          dyno::LandmarkStatus::Method::MEASURED);
+      auto landmark_status =
+          dyno::LandmarkStatus::StaticInLocal(p_camera, frame_id, tracklet_id);
       static_landmarks.push_back(landmark_status);
 
       auto noisy_landmark_status = dyno::LandmarkStatus::StaticInLocal(
-          noisy_p_camera, frame_id, tracklet_id,
-          dyno::LandmarkStatus::Method::MEASURED);
+          noisy_p_camera, frame_id, tracklet_id);
       noisy_static_landmarks.push_back(noisy_landmark_status);
 
       // the keypoint sttatus should be unused in the RGBD case but
       // we need it to fill out the data structures
-      auto keypoint_status =
-          dyno::KeypointStatus::Static(dyno::Keypoint(), frame_id, tracklet_id);
+      auto keypoint_status = dyno::KeypointStatus::StaticInLocal(
+          dyno::Keypoint(), frame_id, tracklet_id);
       static_keypoint_measurements.push_back(keypoint_status);
     }
 
@@ -715,29 +635,6 @@
   NoiseParams noise_params_;
   mutable GroundTruthPacketMap ground_truths_;
   mutable gtsam::FastMap<FrameId, gtsam::Pose3> noisy_camera_poses_;
-=======
-      const gtsam::Point3 p_camera = X_world.inverse() * p_world;
-
-      // TODO: covariance
-      MeasurementWithCovariance<Landmark> lmk_measurement(p_camera);
-      auto landmark_status =
-          dyno::LandmarkStatus::StaticInLocal(p_camera, frame_id, tracklet_id);
-      static_landmarks.push_back(landmark_status);
-
-      // the keypoint sttatus should be unused in the RGBD case but
-      // we need it to fill out the data structures
-      MeasurementWithCovariance<Keypoint> kp_measurement{dyno::Keypoint()};
-      auto keypoint_status = dyno::KeypointStatus::StaticInLocal(
-          kp_measurement, frame_id, tracklet_id);
-      static_keypoint_measurements.push_back(keypoint_status);
-    }
-
-    return std::make_shared<RGBDInstanceOutputPacket>(
-        static_keypoint_measurements, dynamic_keypoint_measurements,
-        static_landmarks, dynamic_landmarks, X_world, frame_id, frame_id,
-        motions);
-  }
->>>>>>> 218a44a3
 };
 
 }  // namespace dyno_testing